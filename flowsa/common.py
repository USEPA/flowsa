# common.py (flowsa)
# !/usr/bin/env python3
# coding=utf-8

"""Common variables and functions used across flowsa"""

import shutil
import sys
import os
import logging
import yaml
import requests
import requests_ftp
import pandas as pd
import numpy as np
import pycountry
import pkg_resources
from esupy.processed_data_mgmt import Paths, create_paths_if_missing
from esupy.util import get_git_hash

# set version number for use in FBA and FBS output naming schemas, needs to be updated with setup.py
PKG_VERSION_NUMBER = '0.2.1'

try:
    MODULEPATH = os.path.dirname(os.path.realpath(__file__)).replace('\\', '/') + '/'
except NameError:
    MODULEPATH = 'flowsa/'

datapath = MODULEPATH + 'data/'
sourceconfigpath = datapath + 'flowbyactivitymethods/'
crosswalkpath = datapath + 'activitytosectormapping/'
flowbysectormethodpath = datapath + 'flowbysectormethods/'
flowbysectoractivitysetspath = datapath + 'flowbysectoractivitysets/'
externaldatapath = datapath + 'external_data/'

datasourcescriptspath = MODULEPATH + 'data_source_scripts/'

paths = Paths()
paths.local_path = os.path.realpath(paths.local_path + "/flowsa")
outputpath = paths.local_path.replace('\\', '/') + '/'
fbaoutputpath = outputpath + 'FlowByActivity/'
fbsoutputpath = outputpath + 'FlowBySector/'
biboutputpath = outputpath + 'Bibliography/'
logoutputpath = outputpath + 'Log/'

DEFAULT_DOWNLOAD_IF_MISSING = False

# paths to scripts
scriptpath = os.path.dirname(os.path.dirname(os.path.abspath(__file__))).replace('\\', '/') + \
             '/scripts/'
scriptsFBApath = scriptpath + 'FlowByActivity_Datasets/'


# define 4 logs, one for general information, one for major validation logs that are also included
# in the gerneral info log, one for very specific validation that is only included in the validation log,
# and a console printout that includes general and validation, but not detailed validation
create_paths_if_missing(logoutputpath)

# format for logging .txt generated
formatter = logging.Formatter('%(asctime)s %(levelname)-8s %(message)s',
                              datefmt='%Y-%m-%d %H:%M:%S')

# create loggers
# general logger
log = logging.getLogger('allLog')
log.setLevel(logging.DEBUG)
log.propagate=False
# log.propagate=False
# general validation logger
vLog = logging.getLogger('validationLog')
vLog.setLevel(logging.DEBUG)
vLog.propagate=False
# detailed validation logger
vLogDetailed = logging.getLogger('validationLogDetailed')
vLogDetailed.setLevel(logging.DEBUG)
vLogDetailed.propagate=False

# create handlers
# create handler for overall logger
log_fh = logging.FileHandler(logoutputpath+'flowsa.log', mode='w')
log_fh.setFormatter(formatter)
# create handler for general validation information
vLog_fh = logging.FileHandler(logoutputpath+'validation_flowsa.log', mode='w')
vLog_fh.setFormatter(formatter)
# create console handler
ch = logging.StreamHandler(sys.stdout)
ch.setLevel(logging.INFO)
ch.setFormatter(formatter)

# add handlers to various loggers
# general logger
log.addHandler(ch) # print to console
log.addHandler(log_fh)
vLog.addHandler(log_fh)
# validation logger
vLog.addHandler(ch) # print to console
vLog.addHandler(vLog_fh)
vLogDetailed.addHandler(vLog_fh)


def rename_log_file(filename, fb_meta):
    """
    Rename the log file saved to local directory using df meta for df
    :param filename: str, name of dataset
    :param fb_meta: metadata for parquet
    :param fb_type: str, 'FlowByActivity' or 'FlowBySector'
    :return: modified log file name
    """
    # original log file name - all log statements
    log_file = f'{logoutputpath}{"flowsa.log"}'
    # generate new log name
    new_log_name = f'{logoutputpath}{filename}{"_v"}' \
                   f'{fb_meta.tool_version}{"_"}{fb_meta.git_hash}{".log"}'
    # create log directory if missing
    create_paths_if_missing(logoutputpath)
    # rename the standard log file name (os.rename throws error if file already exists)
    shutil.copy(log_file, new_log_name)
    # original log file name - validation
    log_file = f'{logoutputpath}{"validation_flowsa.log"}'
    # generate new log name
    new_log_name = f'{logoutputpath}{filename}_v' \
                   f'{fb_meta.tool_version}_{fb_meta.git_hash}_validation.log'
    # create log directory if missing
    create_paths_if_missing(logoutputpath)
    # rename the standard log file name (os.rename throws error if file already exists)
    shutil.copy(log_file, new_log_name)

# metadata
pkg = pkg_resources.get_distribution("flowsa")
GIT_HASH = get_git_hash()
GIT_HASH_LONG = get_git_hash('long')

# Common declaration of write format for package data products
WRITE_FORMAT = "parquet"

US_FIPS = "00000"
fips_number_key = {"national": 0,
                   "state": 2,
                   "county": 5}

sector_level_key = {"NAICS_2": 2,
                    "NAICS_3": 3,
                    "NAICS_4": 4,
                    "NAICS_5": 5,
                    "NAICS_6": 6}

# withdrawn keyword changed to "none" over "W"
# because unable to run calculation functions with text string
WITHDRAWN_KEYWORD = None

flow_types = ['ELEMENTARY_FLOW', 'TECHNOSPHERE_FLOW', 'WASTE_FLOW']

# Sets default Sector Source Name
SECTOR_SOURCE_NAME = 'NAICS_2012_Code'


def load_api_key(api_source):
    """
    Loads a txt file from the appdirs user directory with a set name
    in the form of the host name and '_API_KEY.txt' like 'BEA_API_KEY.txt'
    containing the users personal API key. The user must register with this
    API and get the key and save it to a .txt file in the user directory specified
    by local_path (see common.py for definition)
    :param api_source: str, name of source, like 'BEA' or 'Census'
    :return: the users API key as a string
    """
    # create directory if missing
    os.makedirs(outputpath + '/API_Keys', exist_ok=True)
    # key path
    keyfile = outputpath + '/API_Keys/' + api_source + '_API_KEY.txt'
    key = ""
    try:
        with open(keyfile, mode='r') as keyfilecontents:
            key = keyfilecontents.read()
    except IOError:
        log.error("Key file not found in 'API_Keys' directory. See github wiki for help"
                  "https://github.com/USEPA/flowsa/wiki/GitHub-Contributors#api-keys")
    return key


def make_http_request(url, **kwargs):
    """
    Makes http request using requests library
    :param url: URL to query
    :return: request Object
    """
    if 'requests_session' in kwargs:
        s = kwargs['requests_session']
    else:
        s = requests

    r = []
    try:
        r = s.get(url) #requests.get(url)
        # determine if require request.post to set cookies
        if 'set_cookies' in kwargs:
            if kwargs['set_cookies'] == 'yes':
                cookies = dict(r.cookies)
                r = s.post(url, verify=True, cookies=cookies)
    except requests.exceptions.InvalidSchema:  # if url is ftp rather than http
        requests_ftp.monkeypatch_session()
        r = requests.Session().get(url)
    except requests.exceptions.ConnectionError:
        log.error("URL Connection Error for %s", url)
    try:
        r.raise_for_status()
    except requests.exceptions.HTTPError:
        log.error('Error in URL request!')
    return r


def load_sector_crosswalk():
    """
    Load NAICS crosswalk between the years 2007, 2012, 2017
    :return: df, NAICS crosswalk over the years
    """
    cw = pd.read_csv(datapath + "NAICS_Crosswalk.csv", dtype="str")
    return cw


def load_sector_length_crosswalk():
    """
    Load the 2-digit to 6-digit NAICS crosswalk for 2012
    :return: df, NAICS 2012 crosswalk by sector length
    """
    cw = pd.read_csv(datapath + 'NAICS_2012_Crosswalk.csv', dtype='str')
    return cw


def load_household_sector_codes():
    """
    Load manually added household sector codes from csv
    :return: df, household sector codes
    """
    household = pd.read_csv(datapath + 'Household_SectorCodes.csv', dtype='str')
    return household


def load_government_sector_codes():
    """
    Load the government sector codes from csv
    :return: df, government sector codes
    """
    government = pd.read_csv(datapath + 'Government_SectorCodes.csv', dtype='str')
    return government


def load_bea_crosswalk():
    """
    Load the BEA crosswalk
    :return: df, BEA crosswalk
    """
    cw = pd.read_csv(datapath + "BEA_Crosswalk.csv", dtype="str")
    return cw


def load_source_catalog():
    """
    Load the information in 'source_catalog.yaml'
    :return: dictionary containing all information in source_catalog.yaml
    """
    sources = datapath + 'source_catalog.yaml'
    with open(sources, 'r') as f:
        config = yaml.safe_load(f)
    return config


def load_sourceconfig(source):
    """
    Load the method yaml
    :param source: string, method name
    :return: dictionary, information on the source method
    """
    sfile = sourceconfigpath + source + '.yaml'
    with open(sfile, 'r') as f:
        config = yaml.safe_load(f)
    return config


def load_values_from_literature_citations_config():
    """
    Load the config file that contains information on where the
    values from the literature come from
    :return: dictionary of the values from the literature information
    """
    sfile = datapath + 'bibliographyinfo/values_from_literature_source_citations.yaml'
    with open(sfile, 'r') as f:
        config = yaml.safe_load(f)
    return config


def load_fbs_methods_additional_fbas_config():
    """
    Load the config file that contains information on where the
    values from the literature come from
    :return: dictionary of the values from the literature information
    """
    sfile = datapath + 'bibliographyinfo/fbs_methods_additional_fbas.yaml'
    with open(sfile, 'r') as f:
        config = yaml.safe_load(f)
    return config


def load_functions_loading_fbas_config():
    """
    Load the config file that contains information on where the
    values from the literature come from
    :return: dictionary of the values from the literature information
    """
    sfile = datapath + 'bibliographyinfo/functions_loading_fbas.yaml'
    with open(sfile, 'r') as f:
        config = yaml.safe_load(f)
    return config


flow_by_activity_fields = \
    {'Class': [{'dtype': 'str'}, {'required': True}],
     'SourceName': [{'dtype': 'str'}, {'required': True}],
     'FlowName': [{'dtype': 'str'}, {'required': True}],
     'FlowAmount': [{'dtype': 'float'}, {'required': True}],
     'Unit': [{'dtype': 'str'}, {'required': True}],
     'FlowType': [{'dtype': 'str'}, {'required': True}],
     'ActivityProducedBy': [{'dtype': 'str'}, {'required': False}],
     'ActivityConsumedBy': [{'dtype': 'str'}, {'required': False}],
     'Compartment': [{'dtype': 'str'}, {'required': False}],
     'Location': [{'dtype': 'str'}, {'required': True}],
     'LocationSystem': [{'dtype': 'str'}, {'required': True}],
     'Year': [{'dtype': 'int'}, {'required': True}],
     'MeasureofSpread': [{'dtype': 'str'}, {'required': False}],
     'Spread': [{'dtype': 'float'}, {'required': False}],
     'DistributionType': [{'dtype': 'str'}, {'required': False}],
     'Min': [{'dtype': 'float'}, {'required': False}],
     'Max': [{'dtype': 'float'}, {'required': False}],
     'DataReliability': [{'dtype': 'float'}, {'required': True}],
     'DataCollection': [{'dtype': 'float'}, {'required': True}],
     'Description': [{'dtype': 'str'}, {'required': True}]
     }

flow_by_sector_fields = \
    {'Flowable': [{'dtype': 'str'}, {'required': True}],
     'Class': [{'dtype': 'str'}, {'required': True}],
     'SectorProducedBy': [{'dtype': 'str'}, {'required': False}],
     'SectorConsumedBy': [{'dtype': 'str'}, {'required': False}],
     'SectorSourceName': [{'dtype': 'str'}, {'required': False}],
     'Context': [{'dtype': 'str'}, {'required': True}],
     'Location': [{'dtype': 'str'}, {'required': True}],
     'LocationSystem': [{'dtype': 'str'}, {'required': True}],
     'FlowAmount': [{'dtype': 'float'}, {'required': True}],
     'Unit': [{'dtype': 'str'}, {'required': True}],
     'FlowType': [{'dtype': 'str'}, {'required': True}],
     'Year': [{'dtype': 'int'}, {'required': True}],
     'MeasureofSpread': [{'dtype': 'str'}, {'required': False}],
     'Spread': [{'dtype': 'float'}, {'required': False}],
     'DistributionType': [{'dtype': 'str'}, {'required': False}],
     'Min': [{'dtype': 'float'}, {'required': False}],
     'Max': [{'dtype': 'float'}, {'required': False}],
     'DataReliability': [{'dtype': 'float'}, {'required': True}],
     'TemporalCorrelation': [{'dtype': 'float'}, {'required': True}],
     'GeographicalCorrelation': [{'dtype': 'float'}, {'required': True}],
     'TechnologicalCorrelation': [{'dtype': 'float'}, {'required': True}],
     'DataCollection': [{'dtype': 'float'}, {'required': True}],
     'MetaSources': [{'dtype': 'str'}, {'required': True}],
     'FlowUUID': [{'dtype': 'str'}, {'required': True}]
     }

flow_by_sector_fields_w_activity = flow_by_sector_fields.copy()
flow_by_sector_fields_w_activity.update({'ActivityProducedBy': [{'dtype': 'str'},
                                                                {'required': False}],
                                         'ActivityConsumedBy': [{'dtype': 'str'},
                                                                {'required': False}]})

flow_by_sector_collapsed_fields = \
    {'Flowable': [{'dtype': 'str'}, {'required': True}],
     'Class': [{'dtype': 'str'}, {'required': True}],
     'Sector': [{'dtype': 'str'}, {'required': False}],
     'SectorSourceName': [{'dtype': 'str'}, {'required': False}],
     'Context': [{'dtype': 'str'}, {'required': True}],
     'Location': [{'dtype': 'str'}, {'required': True}],
     'LocationSystem': [{'dtype': 'str'}, {'required': True}],
     'FlowAmount': [{'dtype': 'float'}, {'required': True}],
     'Unit': [{'dtype': 'str'}, {'required': True}],
     'FlowType': [{'dtype': 'str'}, {'required': True}],
     'Year': [{'dtype': 'int'}, {'required': True}],
     'MeasureofSpread': [{'dtype': 'str'}, {'required': False}],
     'Spread': [{'dtype': 'float'}, {'required': False}],
     'DistributionType': [{'dtype': 'str'}, {'required': False}],
     'Min': [{'dtype': 'float'}, {'required': False}],
     'Max': [{'dtype': 'float'}, {'required': False}],
     'DataReliability': [{'dtype': 'float'}, {'required': True}],
     'TemporalCorrelation': [{'dtype': 'float'}, {'required': True}],
     'GeographicalCorrelation': [{'dtype': 'float'}, {'required': True}],
     'TechnologicalCorrelation': [{'dtype': 'float'}, {'required': True}],
     'DataCollection': [{'dtype': 'float'}, {'required': True}],
     'MetaSources': [{'dtype': 'str'}, {'required': True}],
     'FlowUUID': [{'dtype': 'str'}, {'required': True}]
     }

flow_by_activity_mapped_fields = \
    {'Class': [{'dtype': 'str'}, {'required': True}],
     'SourceName': [{'dtype': 'str'}, {'required': True}],
     'FlowName': [{'dtype': 'str'}, {'required': True}],
     'Flowable': [{'dtype': 'str'}, {'required': True}],
     'FlowAmount': [{'dtype': 'float'}, {'required': True}],
     'Unit': [{'dtype': 'str'}, {'required': True}],
     'FlowType': [{'dtype': 'str'}, {'required': True}],
     'ActivityProducedBy': [{'dtype': 'str'}, {'required': False}],
     'ActivityConsumedBy': [{'dtype': 'str'}, {'required': False}],
     'Compartment': [{'dtype': 'str'}, {'required': False}],
     'Context': [{'dtype': 'str'}, {'required': False}],
     'Location': [{'dtype': 'str'}, {'required': True}],
     'LocationSystem': [{'dtype': 'str'}, {'required': True}],
     'Year': [{'dtype': 'int'}, {'required': True}],
     'MeasureofSpread': [{'dtype': 'str'}, {'required': False}],
     'Spread': [{'dtype': 'float'}, {'required': False}],
     'DistributionType': [{'dtype': 'str'}, {'required': False}],
     'Min': [{'dtype': 'float'}, {'required': False}],
     'Max': [{'dtype': 'float'}, {'required': False}],
     'DataReliability': [{'dtype': 'float'}, {'required': True}],
     'DataCollection': [{'dtype': 'float'}, {'required': True}],
     'Description': [{'dtype': 'str'}, {'required': True}],
     'FlowUUID': [{'dtype': 'str'}, {'required': True}]
     }

flow_by_activity_wsec_fields = \
    {'Class': [{'dtype': 'str'}, {'required': True}],
     'SourceName': [{'dtype': 'str'}, {'required': True}],
     'FlowName': [{'dtype': 'str'}, {'required': True}],
     'FlowAmount': [{'dtype': 'float'}, {'required': True}],
     'Unit': [{'dtype': 'str'}, {'required': True}],
     'FlowType': [{'dtype': 'str'}, {'required': True}],
     'ActivityProducedBy': [{'dtype': 'str'}, {'required': False}],
     'ActivityConsumedBy': [{'dtype': 'str'}, {'required': False}],
     'Compartment': [{'dtype': 'str'}, {'required': False}],
     'Location': [{'dtype': 'str'}, {'required': True}],
     'LocationSystem': [{'dtype': 'str'}, {'required': True}],
     'Year': [{'dtype': 'int'}, {'required': True}],
     'MeasureofSpread': [{'dtype': 'str'}, {'required': False}],
     'Spread': [{'dtype': 'float'}, {'required': False}],
     'DistributionType': [{'dtype': 'str'}, {'required': False}],
     'Min': [{'dtype': 'float'}, {'required': False}],
     'Max': [{'dtype': 'float'}, {'required': False}],
     'DataReliability': [{'dtype': 'float'}, {'required': True}],
     'DataCollection': [{'dtype': 'float'}, {'required': True}],
     'Description': [{'dtype': 'str'}, {'required': True}],
     'SectorProducedBy': [{'dtype': 'str'}, {'required': False}],
     'SectorConsumedBy': [{'dtype': 'str'}, {'required': False}],
     'SectorSourceName': [{'dtype': 'str'}, {'required': False}],
     'ProducedBySectorType': [{'dtype': 'str'}, {'required': False}],
     'ConsumedBySectorType': [{'dtype': 'str'}, {'required': False}]
     }

# A list of activity fields in each flow data format
activity_fields = {'ProducedBy': [{'flowbyactivity': 'ActivityProducedBy'},
                                  {'flowbysector': 'SectorProducedBy'}],
                   'ConsumedBy': [{'flowbyactivity': 'ActivityConsumedBy'},
                                  {'flowbysector': 'SectorConsumedBy'}]
                   }


def create_fill_na_dict(flow_by_fields):
    """
    Dictionary for how to fill nan in different column types
    :param flow_by_fields: list of columns
    :return: dictionary for how to fill missing values by dtype
    """
    fill_na_dict = {}
    for k, v in flow_by_fields.items():
        if v[0]['dtype'] == 'str':
            fill_na_dict[k] = ""
        elif v[0]['dtype'] == 'int':
            fill_na_dict[k] = 9999
        elif v[0]['dtype'] == 'float':
            fill_na_dict[k] = 0.0
    return fill_na_dict


def get_flow_by_groupby_cols(flow_by_fields):
    """
    Return groupby columns for a type of dataframe
    :param flow_by_fields: dictionary
    :return: list, column names
    """
    groupby_cols = []
    for k, v in flow_by_fields.items():
        if v[0]['dtype'] == 'str':
            groupby_cols.append(k)
        elif v[0]['dtype'] == 'int':
            groupby_cols.append(k)
    if flow_by_fields == flow_by_activity_fields:
        # Do not use description for grouping
        groupby_cols.remove('Description')
    return groupby_cols


fba_activity_fields = [activity_fields['ProducedBy'][0]['flowbyactivity'],
                       activity_fields['ConsumedBy'][0]['flowbyactivity']]
fbs_activity_fields = [activity_fields['ProducedBy'][1]['flowbysector'],
                       activity_fields['ConsumedBy'][1]['flowbysector']]
fba_fill_na_dict = create_fill_na_dict(flow_by_activity_fields)
fbs_fill_na_dict = create_fill_na_dict(flow_by_sector_fields)
fbs_collapsed_fill_na_dict = create_fill_na_dict(flow_by_sector_collapsed_fields)
fba_default_grouping_fields = get_flow_by_groupby_cols(flow_by_activity_fields)
fbs_default_grouping_fields = get_flow_by_groupby_cols(flow_by_sector_fields)
fbs_grouping_fields_w_activities = fbs_default_grouping_fields + \
                                   (['ActivityProducedBy', 'ActivityConsumedBy'])
fbs_collapsed_default_grouping_fields = get_flow_by_groupby_cols(flow_by_sector_collapsed_fields)
fba_mapped_default_grouping_fields = get_flow_by_groupby_cols(flow_by_activity_wsec_fields)


def read_stored_FIPS(year='2015'):
    """
    Read fips based on year specified, year defaults to 2015
    :param year: str, '2010', '2013', or '2015', default year is 2015
    :return: df, FIPS for specified year
    """

    FIPS_df = pd.read_csv(datapath + "FIPS_Crosswalk.csv", header=0, dtype=str)
    # subset columns by specified year
    df = FIPS_df[["State", "FIPS_" + year, "County_" + year]]
    # rename columns
    cols = ['State', 'FIPS', 'County']
    df.columns = cols
    # sort df
    df = df.sort_values(['FIPS']).reset_index(drop=True)

    return df


def getFIPS(state=None, county=None, year='2015'):
    """
    Pass a state or state and county name to get the FIPS.

    :param state: str. A US State Name or Puerto Rico, any case accepted
    :param county: str. A US county
    :param year: str. '2010', '2013', '2015', default year is 2015
    :return: str. A five digit FIPS code
    """
    FIPS_df = read_stored_FIPS(year)

    if county is None:
        if state is not None:
            state = clean_str_and_capitalize(state)
            code = FIPS_df.loc[(FIPS_df["State"] == state) & (FIPS_df["County"].isna()), "FIPS"]
        else:
            log.error("To get state FIPS, state name must be passed in 'state' param")
    else:
        if state is None:
            log.error("To get county FIPS, state name must be passed in 'state' param")
        else:
            state = clean_str_and_capitalize(state)
            county = clean_str_and_capitalize(county)
            code = FIPS_df.loc[(FIPS_df["State"] == state) & (FIPS_df["County"] == county), "FIPS"]
    if code.empty:
        log.error("No FIPS code found")
    else:
        code = code.values[0]

    return code


def apply_county_FIPS(df, year='2015', source_state_abbrev=True):
    """
    Applies FIPS codes by county to dataframe containing columns with State and County
    :param df: dataframe must contain columns with 'State' and 'County', but not 'Location'
    :param year: str, FIPS year, defaults to 2015
    :param source_state_abbrev: True or False, the state column uses abbreviations
    :return dataframe with new column 'FIPS', blanks not removed
    """
    # If using 2 letter abbrevations, map to state names
    if source_state_abbrev:
        df['State'] = df['State'].map(abbrev_us_state)
    df['State'] = df.apply(lambda x: clean_str_and_capitalize(x.State), axis=1)
    df['County'] = df.apply(lambda x: clean_str_and_capitalize(x.County), axis=1)

    # Pull and merge FIPS on state and county
    mapping_FIPS = get_county_FIPS(year)
    df = df.merge(mapping_FIPS, how='left')

    # Where no county match occurs, assign state FIPS instead
    mapping_FIPS = get_state_FIPS()
    mapping_FIPS.drop(columns=['County'], inplace=True)
    df = df.merge(mapping_FIPS, left_on='State', right_on='State', how='left')
    df['Location'] = df['FIPS_x'].where(df['FIPS_x'].notnull(), df['FIPS_y'])
    df.drop(columns=['FIPS_x', 'FIPS_y'], inplace=True)

    return df


def update_geoscale(df, to_scale):
    """
    Updates df['Location'] based on specified to_scale
    :param df: df, requires Location column
    :param to_scale: str, target geoscale
    :return: df, with 5 digit fips
    """
    # code for when the "Location" is a FIPS based system
    if to_scale == 'state':
        df.loc[:, 'Location'] = df['Location'].apply(lambda x: str(x[0:2]))
        # pad zeros
        df.loc[:, 'Location'] = df['Location'].apply(lambda x:
                                                     x.ljust(3 + len(x), '0') if len(x) < 5 else x)
    elif to_scale == 'national':
        df.loc[:, 'Location'] = US_FIPS
    return df


def clean_str_and_capitalize(s):
    """
    Trim whitespace, modify string so first letter capitalized.
    :param s: str
    :return: str, formatted
    """
    if s.__class__ == str:
        s = s.strip()
        s = s.lower()
        s = s.capitalize()
    return s


def capitalize_first_letter(string):
    """
    Capitalize first letter of words
    :param string: str
    :return: str, modified
    """
    return_string = ""
    split_array = string.split(" ")
    for s in split_array:
        return_string = return_string + " " + s.capitalize()
    return return_string.strip()


def get_state_FIPS(year='2015'):
    """
    Filters FIPS df for state codes only
    :param year: str, year of FIPS, defaults to 2015
    :return: FIPS df with only state level records
    """

    fips = read_stored_FIPS(year)
    fips = fips.drop_duplicates(subset='State')
    fips = fips[fips['State'].notnull()]
    return fips


def get_county_FIPS(year='2015'):
    """
    Filters FIPS df for county codes only
    :param year: str, year of FIPS, defaults to 2015
    :return: FIPS df with only county level records
    """
    fips = read_stored_FIPS(year)
    fips = fips.drop_duplicates(subset='FIPS')
    fips = fips[fips['County'].notnull()]
    return fips


def get_all_state_FIPS_2(year='2015'):
    """
    Gets a subset of all FIPS 2 digit codes for states
    :param year: str, year of FIPS, defaults to 2015
    :return: df with 'State' and 'FIPS_2' cols
    """

    state_fips = get_state_FIPS(year)
    state_fips.loc[:, 'FIPS_2'] = state_fips['FIPS'].apply(lambda x: x[0:2])
    state_fips = state_fips[['State', 'FIPS_2']]
    return state_fips


# From https://gist.github.com/rogerallen/1583593
# removed non US states, PR, MP, VI
us_state_abbrev = {
    'Alabama': 'AL',
    'Alaska': 'AK',
    'Arizona': 'AZ',
    'Arkansas': 'AR',
    'California': 'CA',
    'Colorado': 'CO',
    'Connecticut': 'CT',
    'Delaware': 'DE',
    'District of Columbia': 'DC',
    'Florida': 'FL',
    'Georgia': 'GA',
    'Hawaii': 'HI',
    'Idaho': 'ID',
    'Illinois': 'IL',
    'Indiana': 'IN',
    'Iowa': 'IA',
    'Kansas': 'KS',
    'Kentucky': 'KY',
    'Louisiana': 'LA',
    'Maine': 'ME',
    'Maryland': 'MD',
    'Massachusetts': 'MA',
    'Michigan': 'MI',
    'Minnesota': 'MN',
    'Mississippi': 'MS',
    'Missouri': 'MO',
    'Montana': 'MT',
    'Nebraska': 'NE',
    'Nevada': 'NV',
    'New Hampshire': 'NH',
    'New Jersey': 'NJ',
    'New Mexico': 'NM',
    'New York': 'NY',
    'North Carolina': 'NC',
    'North Dakota': 'ND',
    'Ohio': 'OH',
    'Oklahoma': 'OK',
    'Oregon': 'OR',
    'Pennsylvania': 'PA',
    'Rhode Island': 'RI',
    'South Carolina': 'SC',
    'South Dakota': 'SD',
    'Tennessee': 'TN',
    'Texas': 'TX',
    'Utah': 'UT',
    'Vermont': 'VT',
    'Virginia': 'VA',
    'Washington': 'WA',
    'West Virginia': 'WV',
    'Wisconsin': 'WI',
    'Wyoming': 'WY',
}

# thank you to @kinghelix and @trevormarburger for this idea
abbrev_us_state = dict(map(reversed, us_state_abbrev.items()))


def get_region_and_division_codes():
    """
    Load the Census Regions csv
    :return: pandas df of census regions
    """
    df = pd.read_csv(datapath + "Census_Regions_and_Divisions.csv", dtype="str")
    return df


def assign_census_regions(df_load):
    """
    Assign census regions as a LocationSystem
    :param df_load: fba or fbs
    :return: df with census regions as LocationSystem
    """
    # load census codes
    census_codes_load = get_region_and_division_codes()
    census_codes = census_codes_load[census_codes_load['LocationSystem'] == 'Census_Region']

    # merge df with census codes
    df = df_load.merge(census_codes[['Name', 'Region']],
                       left_on=['Location'], right_on=['Name'], how='left')
    # replace Location value
    df['Location'] = np.where(~df['Region'].isnull(), df['Region'], df['Location'])

    # modify LocationSystem
    # merge df with census codes
    df = df.merge(census_codes[['Region', 'LocationSystem']],
                  left_on=['Region'], right_on=['Region'], how='left')
    # replace Location value
    df['LocationSystem_x'] = np.where(~df['LocationSystem_y'].isnull(),
                                      df['LocationSystem_y'], df['LocationSystem_x'])

    # drop census columns
    df = df.drop(columns=['Name', 'Region', 'LocationSystem_y'])
    df = df.rename(columns={'LocationSystem_x': 'LocationSystem'})

    return df


def call_country_code(country):
    """
    use pycountry to call on 3 digit iso country code
    :param country: str, name of country
    :return: str, ISO code
    """
    country_info = pycountry.countries.get(name=country)
    country_numeric_iso = country_info.numeric
    return country_numeric_iso


<<<<<<< HEAD
def rename_log_file(filename, fb_meta):
    """
    Rename the log file saved to local directory using df meta for df
    :param filename: str, name of dataset
    :param fb_meta: metadata for parquet
    :param fb_type: str, 'FlowByActivity' or 'FlowBySector'
    :return: modified log file name
    """
    # original log file name
    log_file = f'{logoutputpath}{"flowsa.log"}'
    # generate new log name
    new_log_name = f'{logoutputpath}{filename}{"_v"}' \
                   f'{fb_meta.tool_version}{"_"}{fb_meta.git_hash}{".log"}'
    # create log directory if missing
    create_paths_if_missing(logoutputpath)
    # rename the standard log file name (os.rename throws error if file already exists)
    shutil.copy(log_file, new_log_name)
=======
def convert_fba_unit(df):
    """
    Convert unit to standard
    :param df: df, FBA flowbyactivity
    :return: df, FBA with standarized units
    """
    # Convert Water units 'Bgal/d' and 'Mgal/d' to Mgal
    days_in_year = 365
    df.loc[:, 'FlowAmount'] = np.where(df['Unit'] == 'Bgal/d',
                                       df['FlowAmount'] * 1000 * days_in_year, df['FlowAmount'])
    df.loc[:, 'Unit'] = np.where(df['Unit'] == 'Bgal/d', 'Mgal', df['Unit'])

    df.loc[:, 'FlowAmount'] = np.where(df['Unit'] == 'Mgal/d',
                                       df['FlowAmount'] * days_in_year, df['FlowAmount'])
    df.loc[:, 'Unit'] = np.where(df['Unit'] == 'Mgal/d', 'Mgal', df['Unit'])

    # Convert Land unit 'Thousand Acres' to 'Acres
    acres_in_thousand_acres = 1000
    df.loc[:, 'FlowAmount'] = np.where(df['Unit'] == 'Thousand Acres',
                                       df['FlowAmount'] * acres_in_thousand_acres,
                                       df['FlowAmount'])
    df.loc[:, 'Unit'] = np.where(df['Unit'] == 'Thousand Acres', 'Acres', df['Unit'])

    # Convert Energy unit "Quadrillion Btu" to MJ
    mj_in_btu = .0010550559
    # 1 Quad = .0010550559 x 10^15
    df.loc[:, 'FlowAmount'] = np.where(df['Unit'] == 'Quadrillion Btu',
                                       df['FlowAmount'] * mj_in_btu * (10 ** 15),
                                       df['FlowAmount'])
    df.loc[:, 'Unit'] = np.where(df['Unit'] == 'Quadrillion Btu', 'MJ', df['Unit'])

    # Convert Energy unit "Trillion Btu" to MJ
    # 1 Tril = .0010550559 x 10^14
    df.loc[:, 'FlowAmount'] = np.where(df['Unit'] == 'Trillion Btu',
                                       df['FlowAmount'] * mj_in_btu * (10 ** 14),
                                       df['FlowAmount'])
    df.loc[:, 'Unit'] = np.where(df['Unit'] == 'Trillion Btu', 'MJ', df['Unit'])

    df.loc[:, 'FlowAmount'] = np.where(df['Unit'] == 'million Cubic metres/year',
                                       df['FlowAmount'] * 264.172, df['FlowAmount'])
    df.loc[:, 'Unit'] = np.where(df['Unit'] == 'million Cubic metres/year', 'Mgal', df['Unit'])

    # Convert mass units (LB or TON) to kg
    ton_to_kg = 907.185
    lb_to_kg = 0.45359
    df.loc[:, 'FlowAmount'] = np.where(df['Unit'] == 'TON',
                                       df['FlowAmount'] * ton_to_kg,
                                       df['FlowAmount'])
    df.loc[:, 'FlowAmount'] = np.where(df['Unit'] == 'LB',
                                       df['FlowAmount'] * lb_to_kg,
                                       df['FlowAmount'])
    df.loc[:, 'Unit'] = np.where((df['Unit'] == 'TON') | (df['Unit'] == 'LB'),
                                 'kg', df['Unit'])

    return df
>>>>>>> d7fdacdf


def find_true_file_path(filedirectory, filename, extension):
    """
    If filename does not match filename within flowsa due to added extensions
    onto the filename, cycle through
    name, dropping strings after each underscore until the name is found
    :param filedirectory: string, path to directory
    :param filename: string, name of original file searching for
    :param extension: string, type of file, such as "yaml" or "py"
    :return: string, corrected file path name
    """
    # if a file does not exist modify file name, dropping ext after last underscore
    if os.path.exists(f"{filedirectory}{filename}.{extension}") is False:
        # continue dropping last underscore/extension until file name does exist
        for i in range(1, 5):
            # reset file name after dropping part of name
            filename = filename.rsplit("_", i)[0]
            # if the file name does exist, exit the for loop
            if os.path.exists(f"{filedirectory}{filename}.{extension}"):
                break

    return filename<|MERGE_RESOLUTION|>--- conflicted
+++ resolved
@@ -19,7 +19,7 @@
 from esupy.util import get_git_hash
 
 # set version number for use in FBA and FBS output naming schemas, needs to be updated with setup.py
-PKG_VERSION_NUMBER = '0.2.1'
+PKG_VERSION_NUMBER = '0.2'
 
 try:
     MODULEPATH = os.path.dirname(os.path.realpath(__file__)).replace('\\', '/') + '/'
@@ -779,25 +779,6 @@
     return country_numeric_iso
 
 
-<<<<<<< HEAD
-def rename_log_file(filename, fb_meta):
-    """
-    Rename the log file saved to local directory using df meta for df
-    :param filename: str, name of dataset
-    :param fb_meta: metadata for parquet
-    :param fb_type: str, 'FlowByActivity' or 'FlowBySector'
-    :return: modified log file name
-    """
-    # original log file name
-    log_file = f'{logoutputpath}{"flowsa.log"}'
-    # generate new log name
-    new_log_name = f'{logoutputpath}{filename}{"_v"}' \
-                   f'{fb_meta.tool_version}{"_"}{fb_meta.git_hash}{".log"}'
-    # create log directory if missing
-    create_paths_if_missing(logoutputpath)
-    # rename the standard log file name (os.rename throws error if file already exists)
-    shutil.copy(log_file, new_log_name)
-=======
 def convert_fba_unit(df):
     """
     Convert unit to standard
@@ -853,7 +834,6 @@
                                  'kg', df['Unit'])
 
     return df
->>>>>>> d7fdacdf
 
 
 def find_true_file_path(filedirectory, filename, extension):
