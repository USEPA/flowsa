--- conflicted
+++ resolved
@@ -68,14 +68,9 @@
     :return: df, NAICS crosswalk over the years
     """
 
-<<<<<<< HEAD
     cw_dict = {'sector_timeseries': 'NAICS_Crosswalk_TimeSeries',
                'sector_length': 'NAICS_2012_Crosswalk',
-=======
-    cw_dict = {'sector': 'NAICS_Crosswalk',
-               'sector length': 'NAICS_2012_Crosswalk',
                'sector_name': 'NAICS_2012_Names',
->>>>>>> 0c794a8d
                'household': 'Household_SectorCodes',
                'government': 'Government_SectorCodes',
                'BEA': 'NAICS_to_BEA_Crosswalk'
