--- conflicted
+++ resolved
@@ -24,13 +24,8 @@
 import pandas as pd
 from esupy.processed_data_mgmt import write_df_to_file
 from flowsa.common import log, flowbysectormethodpath, flow_by_sector_fields, \
-<<<<<<< HEAD
-    fbsoutputpath, fips_number_key, flow_by_activity_fields, load_source_catalog, \
-    flowbysectoractivitysetspath, flow_by_sector_fields_w_activity
-=======
-    fips_number_key, flow_by_activity_fields, \
+    fips_number_key, flow_by_activity_fields, fbsoutputpath, load_source_catalog, \
     flowbysectoractivitysetspath, flow_by_sector_fields_w_activity, set_fb_meta, paths
->>>>>>> 806c261d
 from flowsa.mapping import add_sectors_to_flowbyactivity, get_fba_allocation_subset, map_elementary_flows, \
     get_sector_list
 from flowsa.flowbyfunctions import fba_activity_fields, fbs_default_grouping_fields, fba_mapped_default_grouping_fields, agg_by_geoscale, \
@@ -100,12 +95,8 @@
         else:
             geo_level = 'all'
         log.info("Retrieving flowbyactivity for datasource " + k + " in year " + str(v['year']))
-<<<<<<< HEAD
-        flows_df = flowsa.getFlowByActivity(flowclass=[v['class']], years=[v['year']],
-                                            datasource=k, geographic_level=geo_level)
-=======
-        flows_df = flowsa.getFlowByActivity(datasource=k, year=v['year'], flowclass=v['class'])
->>>>>>> 806c261d
+        flows_df = flowsa.getFlowByActivity(datasource=k, year=v['year'], flowclass=v['class'],
+                                            geographic_level=geo_level)
     elif v['data_format'] == 'FBS':
         log.info("Retrieving flowbysector for datasource " + k)
         flows_df = flowsa.getFlowBySector(k)
@@ -230,28 +221,19 @@
                     # determine appropriate allocation dataset
                     log.info("Loading allocation flowbyactivity " + attr['allocation_source'] + " for year " +
                              str(attr['allocation_source_year']))
-<<<<<<< HEAD
-                    fba_allocation = flowsa.getFlowByActivity(flowclass=[attr['allocation_source_class']],
-                                                              datasource=attr['allocation_source'],
-                                                              years=[attr['allocation_source_year']]).reset_index(drop=True)
-
-                    # clean df and harmonize unites
-                    fba_allocation = clean_df(fba_allocation, flow_by_activity_fields, fba_fill_na_dict)
-                    fba_allocation = harmonize_units(fba_allocation)
-
-                    # check if allocation data exists at specified geoscale to use
-                    log.info("Checking if allocation data exists at the " + attr['allocation_from_scale'] + " level")
-                    check_if_data_exists_at_geoscale(fba_allocation, attr['allocation_from_scale'])
-
-                    # aggregate geographically to the scale of the flowbyactivty source, if necessary
-                    fba_allocation = subset_df_by_geoscale(fba_allocation, attr['allocation_from_scale'], v['geoscale_to_use'])
-
-=======
                     fba_allocation = flowsa.getFlowByActivity(datasource=attr['allocation_source'],
                                                               year=attr['allocation_source_year'],
                                                               flowclass=attr['allocation_source_class'])
                     fba_allocation = clean_df(fba_allocation, flow_by_activity_fields, fba_fill_na_dict)
->>>>>>> 806c261d
+                    fba_allocation = harmonize_units(fba_allocation)
+
+                    # check if allocation data exists at specified geoscale to use
+                    log.info("Checking if allocation data exists at the " + attr['allocation_from_scale'] + " level")
+                    check_if_data_exists_at_geoscale(fba_allocation, attr['allocation_from_scale'])
+
+                    # aggregate geographically to the scale of the flowbyactivty source, if necessary
+                    fba_allocation = subset_df_by_geoscale(fba_allocation, attr['allocation_from_scale'], v['geoscale_to_use'])
+
                     # subset based on yaml settings
                     if attr['allocation_flow'] != 'None':
                         fba_allocation = fba_allocation.loc[fba_allocation['FlowName'].isin(attr['allocation_flow'])]
@@ -348,7 +330,7 @@
 
                     # check if fba and alloc dfs have data for same geoscales - comment back in after address the 'todo'
                     # log.info("Checking if flowbyactivity and allocation dataframes have data at the same locations")
-                    check_if_data_exists_for_same_geoscales(fbs, k, attr['names'])
+                    # check_if_data_exists_for_same_geoscales(fbs, k, attr['names'])
 
                     # drop rows where there is no allocation data
                     fbs = fbs.dropna(subset=['Sector_x', 'Sector_y'], how='all').reset_index()
