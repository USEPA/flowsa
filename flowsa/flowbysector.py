--- conflicted
+++ resolved
@@ -21,23 +21,18 @@
 """
 
 import argparse
-import yaml
 import pandas as pd
 from esupy.processed_data_mgmt import write_df_to_file
 import flowsa
-<<<<<<< HEAD
 from flowsa.location import fips_number_key, merge_urb_cnty_pct
-from flowsa.common import load_yaml_dict, \
-=======
-from flowsa.common import fips_number_key, check_activities_sector_like, \
->>>>>>> cd9dc646
+from flowsa.common import load_yaml_dict, check_activities_sector_like, \
     str2bool, fba_activity_fields, rename_log_file, \
     fbs_activity_fields, fba_fill_na_dict, fbs_fill_na_dict, \
     fbs_default_grouping_fields, fbs_grouping_fields_w_activities, \
     logoutputpath
 from flowsa.schema import flow_by_activity_fields, flow_by_sector_fields, \
     flow_by_sector_fields_w_activity
-from flowsa.settings import log, vLog, flowbysectormethodpath, \
+from flowsa.settings import log, vLog, \
     flowbysectoractivitysetspath, paths
 from flowsa.metadata import set_fb_meta, write_metadata
 from flowsa.fbs_allocation import direct_allocation_method, \
@@ -143,19 +138,17 @@
             flows = clean_df(flows, flow_by_activity_fields,
                              fba_fill_na_dict, drop_description=False)
 
-<<<<<<< HEAD
             # split data by urban and rural
             if v.get('apply_urban_rural'):
                 vLog.info(f"Splitting {k} into urban and rural quantities "
                           "by FIPS.")
                 flows = merge_urb_cnty_pct(flows)
-=======
+
             # clean up fba before mapping, if specified in yaml
             if "clean_fba_before_mapping_df_fxn" in v:
                 vLog.info("Cleaning up %s FlowByActivity", k)
                 flows = dynamically_import_fxn(
                     k, v["clean_fba_before_mapping_df_fxn"])(flows)
->>>>>>> cd9dc646
 
             # map flows to federal flow list or material flow list
             flows_mapped, mapping_files = \
