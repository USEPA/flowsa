# flowbysector.py (flowsa)
# !/usr/bin/env python3
# coding=utf-8
"""
Produces a FlowBySector data frame based on a method file for the given class

To run code, specify the "Run/Debug Configurations" Parameters to the
"flowsa/data/flowbysectormethods" yaml file name
you want to use.

Example: "Parameters: --m Water_national_2015_m1"

Files necessary to run FBS:
a. a method yaml in "flowsa/data/flowbysectormethods"
b. crosswalk(s) for the main dataset you are allocating and any datasets
used to allocate to sectors
c. a .py file in "flowsa/" for the main dataset you are allocating if
you need functions to clean up the FBA
   before allocating to FBS

"""

import argparse
import pandas as pd
import os
from esupy.processed_data_mgmt import write_df_to_file
import flowsa
from flowsa.allocation import equally_allocate_parent_to_child_naics
from flowsa.common import check_activities_sector_like, str2bool, \
    fba_activity_fields, rename_log_file, fba_fill_na_dict, fbs_fill_na_dict, \
    fbs_default_grouping_fields, fbs_grouping_fields_w_activities, \
    logoutputpath, load_yaml_dict
from flowsa.dataclean import clean_df, harmonize_FBS_columns, \
    reset_fbs_dq_scores
from flowsa.fbs_allocation import direct_allocation_method, \
    function_allocation_method, dataset_allocation_method
from flowsa.flowbyfunctions import agg_by_geoscale, sector_aggregation, \
    aggregator, subset_df_by_geoscale, sector_disaggregation, \
    update_geoscale, subset_df_by_sector_list
from flowsa.location import fips_number_key, merge_urb_cnty_pct
from flowsa.metadata import set_fb_meta, write_metadata
from flowsa.schema import flow_by_activity_fields, flow_by_sector_fields, \
    flow_by_sector_fields_w_activity
from flowsa.sectormapping import add_sectors_to_flowbyactivity, \
    map_fbs_flows, get_sector_list
from flowsa.settings import log, vLog, flowbysectoractivitysetspath, paths
from flowsa.validation import compare_activity_to_sector_flowamounts, \
    compare_fba_geo_subset_and_fbs_output_totals, compare_geographic_totals,\
    replace_naics_w_naics_from_another_year, check_for_negative_flowamounts, \
    compare_child_to_parent_sectors_flowamounts, \
    check_if_data_exists_at_geoscale, calculate_flowamount_diff_between_dfs


def parse_args():
    """
    Make method parameters
    :return: dictionary, 'method'
    """
    ap = argparse.ArgumentParser()
    ap.add_argument("-m", "--method", required=True,
                    help="Method for flow by sector file. A valid method "
                         "config file must exist with this name.")
    ap.add_argument("-c", "--fbsconfigpath",
                    type=str2bool, required=False,
                    help="Option to specify where to find the FBS method "
                         "yaml.")
    ap.add_argument("-d", "--download_FBAs_if_missing",
                    type=str2bool, required=False,
                    help="Option to download any FBAs not saved locally "
                         "rather than generating the FBAs in FLOWSA.")
    args = vars(ap.parse_args())
    return args


def load_source_dataframe(method, sourcename, source_dict,
                          download_FBA_if_missing, fbsconfigpath=None):
    """
    Load the source dataframe. Data can be a FlowbyActivity or
    FlowBySector parquet stored in flowsa, or a FlowBySector
    formatted dataframe from another package.
    :param method: dictionary, FBS method
    :param sourcename: str, The datasource name
    :param source_dict: dictionary, The datasource parameters
    :param download_FBA_if_missing: Bool, if True will download FBAs from
       Data Commons. Default is False.
    :param fbsconfigpath, str, optional path to an FBS method outside flowsa
        repo
    :return: df of identified parquet
    """
    if source_dict['data_format'] == 'FBA':
        # if yaml specifies a geoscale to load, use parameter
        # to filter dataframe
        if 'source_fba_load_scale' in source_dict:
            geo_level = source_dict['source_fba_load_scale']
        else:
            geo_level = None
        vLog.info("Retrieving Flow-By-Activity for datasource %s in year %s",
                  sourcename, str(source_dict['year']))
        flows_df = flowsa.getFlowByActivity(
            datasource=sourcename,
            year=source_dict['year'],
            flowclass=source_dict['class'],
            geographic_level=geo_level,
            download_FBA_if_missing=download_FBA_if_missing)
    elif source_dict['data_format'] == 'FBS':
        vLog.info("Retrieving flowbysector for datasource %s", sourcename)
        flows_df = flowsa.getFlowBySector(sourcename)
    elif source_dict['data_format'] == 'FBS_outside_flowsa':
        vLog.info("Retrieving flowbysector for datasource %s", sourcename)
        fxn = source_dict.get("FBS_datapull_fxn")
        if callable(fxn):
            flows_df = fxn(source_dict, method, fbsconfigpath)
        elif fxn:
            raise flowsa.exceptions.FBSMethodConstructionError(
                error_type='fxn_call')
    else:
        raise flowsa.exceptions.FBSMethodConstructionError(
            message="Data format not specified in method "
            f"file for {sourcename}")

    return flows_df


def main(**kwargs):
    """
    Creates a flowbysector dataset
    :param kwargs: dictionary of arguments, only argument is
        "method_name", the name of method corresponding to flowbysector
        method yaml name
    :return: parquet, FBS save to local folder
    """
    if len(kwargs) == 0:
        kwargs = parse_args()

    method_name = kwargs['method']
    fbsconfigpath = kwargs.get('fbsconfigpath')
    download_FBA_if_missing = kwargs.get('download_FBAs_if_missing')
    # assign arguments
    vLog.info(f"Initiating flowbysector creation for {method_name}")
    # call on method
    method = load_yaml_dict(method_name, flowbytype='FBS',
                            filepath=fbsconfigpath)
    # create dictionary of data and allocation datasets
    try:
        fb = method['source_names']
    except KeyError:
        log.error("parameter 'source_names' not found in method. "
                  f"FBS for {method_name} can not be generated.")
        return
    # Create empty list for storing fbs files
    fbs_list = []
    for k, v in fb.items():
        # pull fba data for allocation
        flows = load_source_dataframe(method, k, v, download_FBA_if_missing,
                                      fbsconfigpath)

        if v['data_format'] == 'FBA':
            # ensure correct datatypes and that all fields exist
            flows = clean_df(flows, flow_by_activity_fields,
                             fba_fill_na_dict, drop_description=False)

            # split data by urban and rural
            if v.get('apply_urban_rural'):
                vLog.info(f"Splitting {k} into urban and rural quantities "
                          "by FIPS.")
                flows = merge_urb_cnty_pct(flows)

            # clean up fba before mapping, if specified in yaml
<<<<<<< HEAD
            if "clean_fba_before_mapping_df_fxn" in v:
                vLog.info("Cleaning up %s FlowByActivity", k)
                flows = v["clean_fba_before_mapping_df_fxn"](fba=flows,
                                                             source_dict=v)
=======
            fxn = v.get("clean_fba_before_mapping_df_fxn")
            if callable(fxn):
                vLog.info(f"Cleaning up {k} FlowByActivity")
                flows = fxn(flows)
            elif fxn:
                raise flowsa.exceptions.FBSMethodConstructionError(
                    error_type='fxn_call')
>>>>>>> e9939c5a

            # map flows to federal flow list or material flow list
            flows_mapped, mapping_files = \
                map_fbs_flows(flows, k, v, keep_fba_columns=True)

            # clean up fba, if specified in yaml
<<<<<<< HEAD
            if "clean_fba_df_fxn" in v:
                vLog.info("Cleaning up %s FlowByActivity", k)
                flows_mapped = v["clean_fba_df_fxn"](fba=flows_mapped,
                                                     source_dict=v)
=======
            fxn = v.get("clean_fba_df_fxn")
            if callable(fxn):
                vLog.info(f"Cleaning up {k} FlowByActivity")
                flows_mapped = fxn(flows_mapped)
            elif fxn:
                raise flowsa.exceptions.FBSMethodConstructionError(
                    error_type='fxn_call')
>>>>>>> e9939c5a

            # master list of activity names read in from data source
            ml_act = []
            # create dictionary of allocation datasets for different activities
            activities = v['activity_sets']
            # subset activity data and allocate to sector
            for aset, attr in activities.items():
                # subset by named activities
                names = attr['names']

                # to avoid double counting data from the same source, in
                # the event there are values in both the APB and ACB
                # columns, if an activity has already been read in and
                # allocated, remove that activity from the mapped flows
                # regardless of what activity set the data was read in
                flows_mapped = flows_mapped[
                    ~((flows_mapped[fba_activity_fields[0]].isin(ml_act)) |
                      (flows_mapped[fba_activity_fields[1]].isin(ml_act))
                      )].reset_index(drop=True)
                ml_act.extend(names)

                vLog.info(f"Preparing to handle {aset} in {k}")
                # subset fba data by activity
                flows_subset = flows_mapped[
                    (flows_mapped[fba_activity_fields[0]].isin(names)) |
                    (flows_mapped[fba_activity_fields[1]].isin(names)
                     )].reset_index(drop=True)

                # subset by flowname if exists
                if 'source_flows' in attr:
                    flows_subset = flows_subset[flows_subset['FlowName']
                                                .isin(attr['source_flows'])]
                if len(flows_subset) == 0:
                    log.warning(f"no data found for flows in {aset}")
                    continue
                if len(flows_subset[flows_subset['FlowAmount'] != 0]) == 0:
                    log.warning(f"all flow data for {aset} is 0")
                    continue
                # if activities are sector-like, check sectors are valid
                if check_activities_sector_like(flows_subset):
                    flows_subset2 = replace_naics_w_naics_from_another_year(
                        flows_subset, method['target_sector_source'])

                    # check impact on df FlowAmounts
                    vLog.info('Calculate FlowAmount difference caused by '
                              'replacing NAICS Codes with %s, saving '
                              'difference in Validation log',
                              method['target_sector_source'],)
                    calculate_flowamount_diff_between_dfs(
                        flows_subset, flows_subset2)
                else:
                    flows_subset2 = flows_subset.copy()

                # extract relevant geoscale data or aggregate existing data
                flows_subset_geo = subset_df_by_geoscale(
                    flows_subset2, v['geoscale_to_use'],
                    attr['allocation_from_scale'])
                # if loading data subnational geoscale, check for data loss
                if attr['allocation_from_scale'] != 'national':
                    compare_geographic_totals(
                        flows_subset_geo, flows_mapped, k, attr, aset, names)

                # Add sectors to df activity, depending on level
                # of specified sector aggregation
                log.info("Adding sectors to %s", k)
                flows_subset_wsec = add_sectors_to_flowbyactivity(
                    flows_subset_geo, v.get('activity_to_sector_mapping'),
                    sectorsourcename=method['target_sector_source'],
                    allocationmethod=attr['allocation_method'],
                    fbsconfigpath=fbsconfigpath)
                # clean up fba with sectors, if specified in yaml
                if "clean_fba_w_sec_df_fxn" in v:
                    vLog.info("Cleaning up %s FlowByActivity with sectors", k)
                    flows_subset_wsec = v["clean_fba_w_sec_df_fxn"](
                        flows_subset_wsec,
                        attr=attr,
                        method=method
                    )
                # check for activities at geoscale - return any missing
                # locations for an activity
                check_if_data_exists_at_geoscale(flows_subset_geo,
                                                 attr['allocation_from_scale'])

                # rename SourceName to MetaSources and drop columns
                flows_mapped_wsec = flows_subset_wsec.\
                    rename(columns={'SourceName': 'MetaSources'}).\
                    drop(columns=['FlowName', 'Compartment'])

                # if allocation method is "direct", then no need
                # to create alloc ratios, else need to use allocation
                # dataframe to create sector allocation ratios
                if attr['allocation_method'] == 'direct':
                    fbs = direct_allocation_method(
                        flows_mapped_wsec, k, names, method)
                # if allocation method for an activity set requires a specific
                # function due to the complicated nature
                # of the allocation, call on function here
                elif attr['allocation_method'] == 'allocation_function':
                    fbs = function_allocation_method(
                        flows_mapped_wsec, k, names, attr, fbs_list)
                else:
                    fbs = dataset_allocation_method(
                        flows_mapped_wsec, attr, names, method, k, v, aset,
                        download_FBA_if_missing, fbsconfigpath)

                # drop rows where flowamount = 0
                # (although this includes dropping suppressed data)
                fbs = fbs[fbs['FlowAmount'] != 0].reset_index(drop=True)

                # define grouping columns dependent on sectors
                # being activity-like or not
                if check_activities_sector_like(fbs) is False:
                    groupingcols = fbs_grouping_fields_w_activities
                    groupingdict = flow_by_sector_fields_w_activity
                else:
                    groupingcols = fbs_default_grouping_fields
                    groupingdict = flow_by_sector_fields

                # clean df
                fbs = clean_df(fbs, groupingdict, fbs_fill_na_dict)

                # aggregate df geographically, if necessary
                log.info("Aggregating flowbysector to %s level",
                         method['target_geoscale'])
                # determine from scale
                if fips_number_key[v['geoscale_to_use']] <\
                        fips_number_key[attr['allocation_from_scale']]:
                    from_scale = v['geoscale_to_use']
                else:
                    from_scale = attr['allocation_from_scale']

                fbs_geo_agg = agg_by_geoscale(
                    fbs, from_scale, method['target_geoscale'], groupingcols)

                # aggregate data to every sector level
                log.info("Aggregating flowbysector to all sector levels")
                fbs_sec_agg = sector_aggregation(fbs_geo_agg)
                # add missing naics5/6 when only one naics5/6
                # associated with a naics4
                fbs_agg = sector_disaggregation(fbs_sec_agg)

                # check if any sector information is lost before reaching
                # the target sector length, if so,
                # allocate values equally to disaggregated sectors
                vLog.info('Searching for and allocating FlowAmounts for any '
                          'parent NAICS dropped while subsetting the '
                          'dataframe')
                fbs_agg_2 = equally_allocate_parent_to_child_naics(
                    fbs_agg, method)

                # compare child sectors to parent sectors flow amounts
                compare_child_to_parent_sectors_flowamounts(fbs)

                # compare flowbysector with flowbyactivity
                compare_activity_to_sector_flowamounts(
                    flows_mapped_wsec, fbs_agg_2, aset, method)

                # return sector level specified in method yaml
                # load the crosswalk linking sector lengths
                secondary_sector_level = \
                    method.get('target_subset_sector_level')
                sector_list = get_sector_list(
                    method['target_sector_level'],
                    secondary_sector_level_dict=secondary_sector_level)

                # subset df, necessary because not all of the sectors are
                # NAICS and can get duplicate rows
                fbs_sector_subset = subset_df_by_sector_list(
                    fbs_agg_2, sector_list)

                # drop activity columns
                fbs_sector_subset = fbs_sector_subset.drop(
                    ['ActivityProducedBy', 'ActivityConsumedBy'], axis=1,
                    errors='ignore')

                # save comparison of FBA total to FBS total for an activity set
                compare_fba_geo_subset_and_fbs_output_totals(
                    flows_subset_geo, fbs_sector_subset, aset, k, v, attr,
                    method)

                log.info(f"Completed flowbysector for {aset}")
                fbs_list.append(fbs_sector_subset)
        else:
            fxn = v.get("clean_fbs_df_fxn")
            if callable(fxn):
                flows = fxn(flows, method)
            elif fxn:
                raise flowsa.exceptions.FBSMethodConstructionError(
                    error_type='fxn_call')
            flows = update_geoscale(flows, method['target_geoscale'])
            # if the loaded flow dt is already in FBS format,
            # append directly to list of FBS
            log.info(f"Append {k} to FBS list")
            # ensure correct field datatypes and add any missing fields
            flows = clean_df(flows, flow_by_sector_fields, fbs_fill_na_dict)
            fbs_list.append(flows)
    # create single df of all activities
    log.info("Concat data for all activities")
    fbss = pd.concat(fbs_list, ignore_index=True, sort=False)
    log.info("Clean final dataframe")
    # add missing fields, ensure correct data type,
    # add missing columns, reorder columns
    fbss = clean_df(fbss, flow_by_sector_fields, fbs_fill_na_dict)
    # prior to aggregating, replace MetaSources string with all sources
    # that share context/flowable/sector values
    fbss = harmonize_FBS_columns(fbss)
    # aggregate df as activities might have data for
    # the same specified sector length
    fbss = aggregator(fbss, fbs_default_grouping_fields)
    # sort df
    log.info("Sort and store dataframe")
    # ensure correct data types/order of columns
    fbss = clean_df(fbss, flow_by_sector_fields, fbs_fill_na_dict)
    fbss = fbss.sort_values(['SectorProducedBy', 'SectorConsumedBy',
                             'Flowable', 'Context']).reset_index(drop=True)
    # check for negative flow amounts
    check_for_negative_flowamounts(fbss)
    # tmp reset data quality scores
    fbss = reset_fbs_dq_scores(fbss)
    # save parquet file
    meta = set_fb_meta(method_name, "FlowBySector")
    write_df_to_file(fbss, paths, meta)
    write_metadata(method_name, method, meta, "FlowBySector")
    # rename the log file saved to local directory
    rename_log_file(method_name, meta)
    log.info('See the Validation log for detailed assessment of '
             f'model results in {logoutputpath}')


if __name__ == '__main__':
    main()<|MERGE_RESOLUTION|>--- conflicted
+++ resolved
@@ -166,40 +166,26 @@
                 flows = merge_urb_cnty_pct(flows)
 
             # clean up fba before mapping, if specified in yaml
-<<<<<<< HEAD
-            if "clean_fba_before_mapping_df_fxn" in v:
-                vLog.info("Cleaning up %s FlowByActivity", k)
-                flows = v["clean_fba_before_mapping_df_fxn"](fba=flows,
-                                                             source_dict=v)
-=======
             fxn = v.get("clean_fba_before_mapping_df_fxn")
             if callable(fxn):
                 vLog.info(f"Cleaning up {k} FlowByActivity")
-                flows = fxn(flows)
+                flows = fxn(fba=flows, source_dict=v)
             elif fxn:
                 raise flowsa.exceptions.FBSMethodConstructionError(
                     error_type='fxn_call')
->>>>>>> e9939c5a
 
             # map flows to federal flow list or material flow list
             flows_mapped, mapping_files = \
                 map_fbs_flows(flows, k, v, keep_fba_columns=True)
 
             # clean up fba, if specified in yaml
-<<<<<<< HEAD
-            if "clean_fba_df_fxn" in v:
-                vLog.info("Cleaning up %s FlowByActivity", k)
-                flows_mapped = v["clean_fba_df_fxn"](fba=flows_mapped,
-                                                     source_dict=v)
-=======
             fxn = v.get("clean_fba_df_fxn")
             if callable(fxn):
                 vLog.info(f"Cleaning up {k} FlowByActivity")
-                flows_mapped = fxn(flows_mapped)
+                flows_mapped = fxn(fba=flows_mapped, source_dict=v)
             elif fxn:
                 raise flowsa.exceptions.FBSMethodConstructionError(
                     error_type='fxn_call')
->>>>>>> e9939c5a
 
             # master list of activity names read in from data source
             ml_act = []
