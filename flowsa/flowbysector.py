--- conflicted
+++ resolved
@@ -159,13 +159,8 @@
             # clean up fba before mapping, if specified in yaml
             if "clean_fba_before_mapping_df_fxn" in v:
                 vLog.info("Cleaning up %s FlowByActivity", k)
-<<<<<<< HEAD
-                flows = dynamically_import_fxn(
-                    k, v["clean_fba_before_mapping_df_fxn"])(fba=flows,
+                flows = v["clean_fba_before_mapping_df_fxn"](fba=flows,
                                                              source_dict=v)
-=======
-                flows = v["clean_fba_before_mapping_df_fxn"](flows)
->>>>>>> 7af08c6d
 
             # map flows to federal flow list or material flow list
             flows_mapped, mapping_files = \
@@ -174,13 +169,8 @@
             # clean up fba, if specified in yaml
             if "clean_fba_df_fxn" in v:
                 vLog.info("Cleaning up %s FlowByActivity", k)
-<<<<<<< HEAD
-                flows_mapped = dynamically_import_fxn(
-                    k, v["clean_fba_df_fxn"])(fba=flows_mapped,
-                                              source_dict=v)
-=======
-                flows_mapped = v["clean_fba_df_fxn"](flows_mapped)
->>>>>>> 7af08c6d
+                flows_mapped = v["clean_fba_df_fxn"](fba=flows_mapped,
+                                                     source_dict=v)
 
             # master list of activity names read in from data source
             ml_act = []
@@ -365,13 +355,7 @@
                 fbs_list.append(fbs_sector_subset)
         else:
             if 'clean_fbs_df_fxn' in v:
-<<<<<<< HEAD
-                flows = dynamically_import_fxn(v["clean_fbs_df_fxn_source"],
-                                               v["clean_fbs_df_fxn"])(flows,
-                                                                      method)
-=======
                 flows = v["clean_fbs_df_fxn"](flows, method)
->>>>>>> 7af08c6d
             flows = update_geoscale(flows, method['target_geoscale'])
             # if the loaded flow dt is already in FBS format,
             # append directly to list of FBS
