--- conflicted
+++ resolved
@@ -41,14 +41,9 @@
 from flowsa.schema import flow_by_activity_fields, flow_by_sector_fields, \
     flow_by_sector_fields_w_activity
 from flowsa.sectormapping import add_sectors_to_flowbyactivity, \
-<<<<<<< HEAD
     map_fbs_flows, get_sector_list, append_material_code, \
     map_to_material_crosswalk
 from flowsa.settings import log, vLog, flowbysectoractivitysetspath, paths
-=======
-    map_fbs_flows, get_sector_list
-from flowsa.settings import log, vLog, paths
->>>>>>> 97b0ae8b
 from flowsa.validation import compare_activity_to_sector_flowamounts, \
     compare_fba_geo_subset_and_fbs_output_totals, compare_geographic_totals,\
     replace_naics_w_naics_from_another_year, check_for_negative_flowamounts, \
