--- conflicted
+++ resolved
@@ -6,15 +6,10 @@
 For standard dataframe formats, see https://github.com/USEPA/flowsa/tree/master/format%20specs
 """
 
-<<<<<<< HEAD
+import logging as log
 from esupy.processed_data_mgmt import load_preprocessed_output, download_from_remote
 from flowsa.common import paths, set_fb_meta, biboutputpath, fbaoutputpath, fbsoutputpath,\
     default_download_if_missing
-=======
-import logging as log
-from esupy.processed_data_mgmt import load_preprocessed_output
-from flowsa.common import paths, set_fb_meta, biboutputpath, fbaoutputpath, fbsoutputpath
->>>>>>> 41a0fcb8
 from flowsa.flowbyfunctions import collapse_fbs_sectors, filter_by_geoscale
 from flowsa.datachecks import check_for_nonetypes_in_sector_col, check_for_negative_flowamounts
 import flowsa.flowbyactivity
@@ -29,14 +24,10 @@
     :param datasource: str, the code of the datasource.
     :param year: int, a year, e.g. 2012
     :param flowclass: str, a 'Class' of the flow. Optional. E.g. 'Water'
-<<<<<<< HEAD
-    :param geographic_level: str, a geographic level of the data. Optional. E.g. 'national', 'state', 'county'.
-    :param remote_load: bool, if True will attempt to load from remote server
-        prior to generating if file not found locally
-=======
     :param geographic_level: str, a geographic level of the data.
                              Optional. E.g. 'national', 'state', 'county'.
->>>>>>> 41a0fcb8
+    :param download_if_missing: bool, if True will attempt to load from remote server
+        prior to generating if file not found locally
     :return: a pandas DataFrame in FlowByActivity format
     """
     # Set fba metadata
@@ -44,9 +35,7 @@
     fba_meta = set_fb_meta(name, "FlowByActivity")
 
     # Try to load a local version of fba; generate and load if missing
-<<<<<<< HEAD
-    fba = load_preprocessed_output(fba_meta,paths)
-
+    fba = load_preprocessed_output(fba_meta, paths)
     # Remote download
     if fba is None and download_if_missing:
         log.info(datasource + ' ' + str(year) + ' not found in ' + fbaoutputpath +
@@ -54,9 +43,6 @@
         download_from_remote(fba_meta,paths)
         fba = load_preprocessed_output(fba_meta,paths)
 
-=======
-    fba = load_preprocessed_output(fba_meta, paths)
->>>>>>> 41a0fcb8
     if fba is None:
         log.info(datasource + ' ' + str(year) + ' not found in ' +
                  fbaoutputpath + ', running functions to generate FBA')
