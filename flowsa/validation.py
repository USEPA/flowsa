# validation.py (flowsa)
# !/usr/bin/env python3
# coding=utf-8
"""
Functions to check data is loaded and transformed correctly
"""

import pandas as pd
import numpy as np
from flowsa.flowbyfunctions import aggregator, create_geoscale_list,\
    subset_df_by_geoscale, sector_aggregation
from flowsa.dataclean import replace_strings_with_NoneType, \
    replace_NoneType_with_empty_cells
from flowsa.common import US_FIPS, sector_level_key, \
<<<<<<< HEAD
    load_source_catalog, \
    load_sector_crosswalk, SECTOR_SOURCE_NAME, log, fba_activity_fields, \
    vLog, vLogDetailed, fba_default_grouping_fields, \
    fips_number_key
=======
    load_sector_length_crosswalk, load_source_catalog, \
    load_sector_crosswalk, SECTOR_SOURCE_NAME, fba_activity_fields, \
    fbs_activity_fields, fba_default_grouping_fields
from flowsa.settings import log, vLog, vLogDetailed
>>>>>>> f93d381d


def check_flow_by_fields(flowby_df, flowbyfields):
    """
    Add in missing fields to have a complete and ordered
    :param flowby_df: Either flowbyactivity or flowbysector df
    :param flowbyfields: Either flow_by_activity_fields or flow_by_sector_fields
    :return: printout, column datatypes
    """
    for k, v in flowbyfields.items():
        try:
            vLog.debug("fba activity %s data type is %s", k, str(flowby_df[k].values.dtype))
            vLog.debug("standard %s data type is %s", k, str(v[0]['dtype']))
        except:
            vLog.debug("Failed to find field %s in fba", k)


def check_if_activities_match_sectors(fba):
    """
    Checks if activities in flowbyactivity that appear to be like sectors are actually sectors
    :param fba: a flow by activity dataset
    :return: A list of activities not marching the default sector list or text indicating 100% match
    """
    # Get list of activities in a flowbyactivity file
    activities = []
    for f in fba_activity_fields:
        activities.extend(fba[f])
    #activities.remove("None")

    # Get list of module default sectors
    flowsa_sector_list = list(load_sector_crosswalk()[SECTOR_SOURCE_NAME])
    activities_missing_sectors = set(activities) - set(flowsa_sector_list)

    if len(activities_missing_sectors) > 0:
        vLog.debug("%s activities not matching sectors in default %s list",
                  str(len(activities_missing_sectors)), SECTOR_SOURCE_NAME)
        return activities_missing_sectors


def check_if_data_exists_at_geoscale(df, geoscale, activitynames='All'):
    """
    Check if an activity or a sector exists at the specified geoscale
    :param df: flowbyactivity dataframe
    :param activitynames: Either an activity name (ex. 'Domestic') or a sector (ex. '1124')
    :param geoscale: national, state, or county
    :return: str, 'yes' or 'no'
    """

    # if any activity name is specified, check if activity data exists at the specified geoscale
    activity_list = []
    if activitynames != 'All':
        if isinstance(activitynames, str):
            activity_list.append(activitynames)
        else:
            activity_list = activitynames
        # check for specified activity name
        df = df[(df[fba_activity_fields[0]].isin(activity_list)) |
                (df[fba_activity_fields[1]].isin(activity_list))].reset_index(drop=True)
    else:
        activity_list.append('activities')

    # filter by geoscale depends on Location System
    fips = create_geoscale_list(df, geoscale)

    df = df[df['Location'].isin(fips)]

    if len(df) == 0:
        vLog.info(
            "No flows found for %s at the %s scale", ', '.join(activity_list), geoscale)
        exists = "No"
    else:
        vLog.info("Flows found for %s at the %s scale", ', '.join(activity_list), geoscale)
        exists = "Yes"

    return exists


def check_if_data_exists_at_less_aggregated_geoscale(df, geoscale, activityname):
    """
    In the event data does not exist at specified geoscale,
    check if data exists at less aggregated level
    :param df: Either flowbyactivity or flowbysector dataframe
    :param data_to_check: Either an activity name (ex. 'Domestic') or a sector (ex. '1124')
    :param geoscale: national, state, or county
    :param flowbytype: 'fba' for flowbyactivity, 'fbs' for flowbysector
    :return: str, geoscale to use
    """

    if geoscale == 'national':
        df = df[(df[fba_activity_fields[0]] == activityname) | (
                df[fba_activity_fields[1]] == activityname)]
        fips = create_geoscale_list(df, 'state')
        df = df[df['Location'].isin(fips)]
        if len(df) == 0:
            vLog.info("No flows found for %s at the state scale", activityname)
            fips = create_geoscale_list(df, 'county')
            df = df[df['Location'].isin(fips)]
            if len(df) == 0:
                vLog.info("No flows found for %s at the county scale", activityname)
            else:
                vLog.info("Flow-By-Activity data exists for %s at the county level", activityname)
                new_geoscale_to_use = 'county'
                return new_geoscale_to_use
        else:
            vLog.info("Flow-By-Activity data exists for %s at the state level", activityname)
            new_geoscale_to_use = 'state'
            return new_geoscale_to_use
    if geoscale == 'state':
        df = df[(df[fba_activity_fields[0]] == activityname) | (
                df[fba_activity_fields[1]] == activityname)]
        fips = create_geoscale_list(df, 'county')
        df = df[df['Location'].isin(fips)]
        if len(df) == 0:
            vLog.info("No flows found for %s at the county scale", activityname)
        else:
            vLog.info("Flow-By-Activity data exists for %s at the county level", activityname)
            new_geoscale_to_use = 'county'
            return new_geoscale_to_use


def check_if_location_systems_match(df1, df2):
    """
    Check if two dataframes share the same location system
    :param df1: fba or fbs df
    :param df2: fba or fbs df
    :return: warning if Location Systems do not match between dfs
    """

    if df1["LocationSystem"].all() != df2["LocationSystem"].all():
        vLog.warning("LocationSystems do not match, might lose county level data")


def check_allocation_ratios(flow_alloc_df_load, activity_set, config, attr):
    """
    Check for issues with the flow allocation ratios
    :param flow_alloc_df_load: df, includes 'FlowAmountRatio' column
    :param activity_set: str, activity set
    :param config: dictionary, method yaml
    :param attr: dictionary, activity set info
    :return: print out information regarding allocation ratios,
             save csv of results to local directory
    """
    # if in the attr dictionary, merge columns are identified, the merge columns need
    # to be accounted for in the grouping/checking of allocation ratios
    if 'allocation_merge_columns' in attr:
        subset_cols = ['FBA_Activity', 'Location', 'SectorLength', 'FlowAmountRatio'] + attr['allocation_merge_columns']
        groupcols = ['FBA_Activity', 'Location', 'SectorLength'] + attr['allocation_merge_columns']
    else:
        subset_cols = ['FBA_Activity', 'Location', 'SectorLength', 'FlowAmountRatio']
        groupcols = ['FBA_Activity', 'Location', 'SectorLength']

    # create column of sector lengths
    flow_alloc_df =\
        flow_alloc_df_load.assign(SectorLength=flow_alloc_df_load['Sector'].str.len())
    # subset df
    flow_alloc_df2 = flow_alloc_df[subset_cols]
    # sum the flow amount ratios by location and sector length
    flow_alloc_df3 = \
        flow_alloc_df2.groupby(groupcols,
                               dropna=False, as_index=False).agg({"FlowAmountRatio": sum})
    # keep only rows of specified sector length
    flow_alloc_df4 = flow_alloc_df3[flow_alloc_df3['SectorLength'] ==
                          sector_level_key[config['target_sector_level']
                          ]].reset_index(drop=True)
    # keep data where the flowamountratio is greater than or less than 1 by 0.005
    tolerance = 0.01
    flow_alloc_df5 = flow_alloc_df4[(flow_alloc_df4['FlowAmountRatio'] < 1 - tolerance) |
                                    (flow_alloc_df4['FlowAmountRatio'] > 1 + tolerance)]

    if len(flow_alloc_df5) > 0:
        vLog.info('There are %s instances at a sector length of %s '
                  'where the allocation ratio for a location is greater '
                  'than or less than 1 by at least %s. See Validation Log',
                  len(flow_alloc_df5), config["target_sector_level"], str(tolerance))

    # add to validation log
    log.info('Save the summary table of flow allocation ratios for each sector length for '
              '%s in validation log', activity_set)
    # if df not empty, print, if empty, print string
    if flow_alloc_df5.empty:
        vLogDetailed.info('Flow allocation ratios for %s all round to 1', activity_set)

    else:
        vLogDetailed.info('Flow allocation ratios for %s: '
                          '\n {}'.format(flow_alloc_df5.to_string()), activity_set)


def calculate_flowamount_diff_between_dfs(dfa_load, dfb_load):
    """
    Calculate the differences in FlowAmounts between two dfs
    :param dfa_load: df, initial df
    :param dfb_load: df, modified df
    :return: df, comparing changes in flowamounts between 2 dfs
    """

    # subset the dataframes, only keeping data for easy comparison of flowamounts
    drop_cols = ['Year', 'MeasureofSpread', 'Spread', 'DistributionType',
                 'Min', 'Max', 'DataReliability', 'DataCollection']
    # drop cols and rename, ignore error if a df does not contain a column to drop
    dfa = dfa_load.drop(drop_cols, axis=1, errors='ignore'
                        ).rename(columns={'FlowAmount': 'FlowAmount_Original'})
    dfb = dfb_load.drop(drop_cols, axis=1, errors='ignore'
                        ).rename(columns={'FlowAmount': 'FlowAmount_Modified'})
    # create df dict for modified dfs created in for loop
    df_list = []
    for d in ['a', 'b']:
        df_name = f'df{d}'
        # assign new column of geoscale by which to aggregate
        vars()[df_name+'2'] = vars()[df_name].assign(
            geoscale=np.where(vars()[df_name]['Location'].
                              apply(lambda x: x.endswith('000')), 'state', 'county'))
        vars()[df_name+'2'] = vars()[df_name+'2'].assign(
            geoscale=np.where(vars()[df_name+'2']['Location'] == '00000',
                              'national', vars()[df_name+'2']['geoscale']))
        # ensure all nan/nones filled/match
        vars()[df_name + '2'] = replace_strings_with_NoneType(vars()[df_name+'2'])
        df_list.append(vars()[df_name+'2'])
    # merge the two dataframes
    df = df_list[0].merge(df_list[1], how='outer')

    # determine if any new data is negative
    dfn = df[df['FlowAmount_Modified'] < 0].reset_index(drop=True)
    if len(dfn) > 0:
        vLog.info('There are negative FlowAmounts in new dataframe, see Validation Log')
        vLogDetailed.info('Negative FlowAmounts in new dataframe: '
                          '\n {}'.format(dfn.to_string()))

    # Because code will sometimes change terminology, aggregate
    # data by context and flowable to compare df differences
    # subset df
    dfs = df[['Flowable', 'Context', 'ActivityProducedBy', 'ActivityConsumedBy',
              'FlowAmount_Original', 'FlowAmount_Modified', 'Unit', 'geoscale']]
    agg_cols = ['Flowable', 'Context', 'ActivityProducedBy',
                'ActivityConsumedBy', 'Unit', 'geoscale']
    dfagg = dfs.groupby(agg_cols, dropna=False, as_index=False).agg({'FlowAmount_Original': sum,
                                                                     'FlowAmount_Modified': sum})
    # column calculating difference
    dfagg['FlowAmount_Difference'] = dfagg['FlowAmount_Modified'] - dfagg['FlowAmount_Original']
    dfagg['Percent_Difference'] = (dfagg['FlowAmount_Difference']/
                                   dfagg['FlowAmount_Original']) * 100
    # drop rows where difference = 0
    dfagg2 = dfagg[dfagg['FlowAmount_Difference'] != 0].reset_index(drop=True)
    if len(dfagg2) == 0:
        vLogDetailed.info('No FlowAmount differences')
    else:
        # subset df and aggregate, also print out the total aggregate diff at the geoscale
        dfagg3 = replace_strings_with_NoneType(dfagg).drop(
            columns=['ActivityProducedBy', 'ActivityConsumedBy',
                     'FlowAmount_Difference', 'Percent_Difference'])
        dfagg4 = dfagg3.groupby(['Flowable', 'Context', 'Unit', 'geoscale'],
                                dropna=False, as_index=False).agg({'FlowAmount_Original': sum,
                                                                   'FlowAmount_Modified': sum})
        # column calculating difference
        dfagg4['FlowAmount_Difference'] = dfagg4['FlowAmount_Modified'] - dfagg4['FlowAmount_Original']
        dfagg4['Percent_Difference'] = (dfagg4['FlowAmount_Difference'] /
                                        dfagg4['FlowAmount_Original']) * 100
        # drop rows where difference = 0
        dfagg5 = dfagg4[dfagg4['FlowAmount_Difference'] != 0].reset_index(drop=True)
        vLogDetailed.info('Total FlowAmount differences between dataframes: '
                          '\n {}'.format(dfagg5.to_string(), index=False))

        # save detail output in log file
        vLogDetailed.info('Total FlowAmount differences by Activity Columns: '
                          '\n {}'.format(dfagg2.to_string(), index=False))


def compare_activity_to_sector_flowamounts(fba_load, fbs_load,
                                           activity_set, source_name, config):
    """
    Function to compare the loaded flowbyactivity with the final flowbysector
    by activityname (if exists) to target sector level
    output, checking for data loss
    :param fba_load: df, FBA loaded and mapped using FEDEFL
    :param fbs_load: df, final FBS df
    :param activity_set: str, activity set
    :param source_name: str, source name
    :param config: dictionary, method yaml
    :return: printout data differences between loaded FBA and FBS output,
             save results as csv in local directory
    """
    if load_source_catalog()[source_name]['sector-like_activities']:
        vLog.debug('Not comparing loaded FlowByActivity to FlowBySector ratios '
                  'for a dataset with sector-like activities because if there '
                  'are modifications to flowamounts for a sector, then the '
                  'ratios will be different')
    else:
        # subset fba df
        fba = fba_load[['Class', 'MetaSources', 'Flowable', 'Unit', 'FlowType',
                        'ActivityProducedBy', 'ActivityConsumedBy', 'Context',
                        'Location', 'LocationSystem', 'Year',
                        'FlowAmount']].drop_duplicates().reset_index(drop=True)
        fba.loc[:, 'Location'] = US_FIPS
        group_cols = ['ActivityProducedBy', 'ActivityConsumedBy', 'Flowable',
                      'Unit', 'FlowType', 'Context',
                      'Location', 'LocationSystem', 'Year']
        fba_agg = aggregator(fba, group_cols)
        fba_agg.rename(columns={'FlowAmount': 'FBA_amount'}, inplace=True)

        # subset fbs df

        fbs = fbs_load[['Class', 'SectorSourceName', 'Flowable', 'Unit', 'FlowType',
                        'SectorProducedBy', 'SectorConsumedBy', 'ActivityProducedBy',
                        'ActivityConsumedBy', 'Context', 'Location', 'LocationSystem', 'Year',
                        'FlowAmount']].drop_duplicates().reset_index(drop=True)

        fbs = replace_NoneType_with_empty_cells(fbs)

        fbs['ProducedLength'] = fbs['SectorProducedBy'].str.len()
        fbs['ConsumedLength'] = fbs['SectorConsumedBy'].str.len()
        fbs['SectorLength'] = fbs[['ProducedLength', 'ConsumedLength']].max(axis=1)
        fbs.loc[:, 'Location'] = US_FIPS
        group_cols = ['ActivityProducedBy', 'ActivityConsumedBy', 'Flowable',
                      'Unit', 'FlowType', 'Context', 'Location',
                      'LocationSystem', 'Year', 'SectorLength']
        fbs_agg = aggregator(fbs, group_cols)
        fbs_agg.rename(columns={'FlowAmount': 'FBS_amount'}, inplace=True)

        # merge compare 1 and compare 2
        df_merge = fba_agg.merge(fbs_agg,
                                 left_on=['ActivityProducedBy', 'ActivityConsumedBy',
                                          'Flowable', 'Unit', 'FlowType', 'Context',
                                          'Location','LocationSystem', 'Year'],
                                 right_on=['ActivityProducedBy', 'ActivityConsumedBy',
                                           'Flowable', 'Unit', 'FlowType', 'Context',
                                           'Location', 'LocationSystem', 'Year'],
                                 how='left')
        df_merge['Ratio'] = df_merge['FBS_amount'] / df_merge['FBA_amount']

        # reorder
        df_merge = df_merge[['ActivityProducedBy', 'ActivityConsumedBy', 'Flowable', 'Unit',
                             'FlowType', 'Context', 'Location', 'LocationSystem', 'Year',
                             'SectorLength', 'FBA_amount', 'FBS_amount', 'Ratio']]

        # keep onlyrows of specified sector length
        comparison = df_merge[df_merge['SectorLength'] ==
                              sector_level_key[config['target_sector_level']
                              ]].reset_index(drop=True)

        tolerance = 0.01
        comparison2 = comparison[(comparison['Ratio'] < 1 - tolerance) |
                                 (comparison['Ratio'] > 1 + tolerance)]

        if len(comparison2) > 0:
            vLog.info('There are %s combinations of flowable/context/sector length where the '
                      'flowbyactivity to flowbysector ratio is less than or greater than 1 by %s',
                      len(comparison2), str(tolerance))

        # include df subset in the validation log
        # only print rows where flowamount ratio is less than 1 (round flowamountratio)
        df_v = comparison2[comparison2['Ratio'].apply(
            lambda x: round(x, 3) < 1)].reset_index(drop=True)

        # save to validation log
        log.info('Save the comparison of FlowByActivity load to FlowBySector ratios '
                 'for %s in validation log', activity_set)
        # if df not empty, print, if empty, print string
        if df_v.empty:
            vLogDetailed.info('Ratios for %s all round to 1', activity_set)
        else:
            vLogDetailed.info('Comparison of FlowByActivity load to FlowBySector ratios for %s: '
                              '\n {}'.format(df_v.to_string()), activity_set)


def compare_fba_geo_subset_and_fbs_output_totals(fba_load, fbs_load, activity_set,
                                                 source_name, source_attr, activity_attr, method):
    """
    Function to compare the loaded flowbyactivity total after subsetting by activity
    and geography with the final flowbysector output total. Not a direct comparison
    of the loaded FBA because FBAs are modified before being subset by activity.
    for the target sector level
    :param fba_load: df, FBA loaded, before being mapped
    :param fbs_load: df, final FBS df at target sector level
    :param activity_set: str, activity set
    :param source_name: str, source name
    :param source_attr: dictionary, attribute data from method yaml for source data
    :param activity_attr: dictionary, attribute data from method yaml for activity set
    :param method: dictionary, FBS method yaml
    :return: printout data differences between loaded FBA and FBS output totals by location,
             save results as csv in local directory
    """

    vLog.info('Comparing Flow-By-Activity subset by activity and geography to '
              'the subset Flow-By-Sector FlowAmount total.')

    # load source catalog
    cat = load_source_catalog()
    src_info = cat[source_name]

    # determine from scale
    if fips_number_key[source_attr['geoscale_to_use']] < \
            fips_number_key[activity_attr['allocation_from_scale']]:
        from_scale = source_attr['geoscale_to_use']
    else:
        from_scale = activity_attr['allocation_from_scale']

    # extract relevant geoscale data or aggregate existing data
    fba = subset_df_by_geoscale(fba_load, from_scale,
                                method['target_geoscale'])
    if src_info['sector-like_activities']:
        # if activities are sector-like, run sector aggregation and then
        # subset df to only keep NAICS2
        fba = fba[['Class', 'FlowAmount', 'Unit', 'Context', 'ActivityProducedBy',
                        'ActivityConsumedBy', 'Location', 'LocationSystem']]
        # rename the activity cols to sector cols for purposes of aggregation
        fba = fba.rename(columns={'ActivityProducedBy': 'SectorProducedBy',
                                    'ActivityConsumedBy': 'SectorConsumedBy'})
        group_cols_agg = ['Class', 'Context', 'Unit', 'Location',
                          'LocationSystem', 'SectorProducedBy', 'SectorConsumedBy']
        fba = sector_aggregation(fba, group_cols_agg)
        # subset fba to only include NAICS2
        fba = replace_NoneType_with_empty_cells(fba)
        fba = fba[fba['SectorConsumedBy'].apply(lambda x: len(x) == 2) |
                  fba['SectorProducedBy'].apply(lambda x: len(x) == 2)]
    # subset/agg dfs
    col_subset = ['Class', 'FlowAmount', 'Unit', 'Context', 'Location', 'LocationSystem']
    group_cols = ['Class', 'Unit', 'Context', 'Location', 'LocationSystem']
    # check units
    compare_df_units(fba, fbs_load)
    # fba
    fba = fba[col_subset]
    fba_agg = aggregator(fba, group_cols).reset_index(drop=True)
    fba_agg.rename(columns={'FlowAmount': 'FBA_amount',
                            'Unit': 'FBA_unit'}, inplace=True)

    # fbs
    fbs = fbs_load[col_subset]
    fbs_agg = aggregator(fbs, group_cols)
    fbs_agg.rename(columns={'FlowAmount': 'FBS_amount',
                            'Unit': 'FBS_unit'}, inplace=True)

    try:
        # merge FBA and FBS totals
        df_merge = fba_agg.merge(fbs_agg, how='left')
        df_merge['FlowAmount_difference'] = df_merge['FBA_amount'] - df_merge['FBS_amount']
        df_merge['Percent_difference'] =\
            (df_merge['FlowAmount_difference']/df_merge['FBA_amount']) * 100

        # reorder
        df_merge = df_merge[['Class', 'Context', 'Location', 'LocationSystem',
                             'FBA_amount', 'FBA_unit', 'FBS_amount', 'FBS_unit',
                             'FlowAmount_difference', 'Percent_difference']]
        df_merge = replace_NoneType_with_empty_cells(df_merge)

        # list of contexts and locations
        context_list = df_merge[['Context', 'Location']].values.tolist()

        # loop through the contexts and print results of comparison
        vLog.info('Comparing FBA %s %s subset to FBS results. Details in Validation Log',
                  activity_set, source_attr['geoscale_to_use'])
        for i, j in context_list:
            df_merge_subset = df_merge[(df_merge['Context'] == i) &
                                       (df_merge['Location'] == j)].reset_index(drop=True)
            diff_per = df_merge_subset['Percent_difference'][0]
            if np.isnan(diff_per):
                vLog.info('FlowBySector FlowAmount for %s %s %s '
                          'does not exist in the FBS', source_name, activity_set, i)
                continue
            # make reporting more manageable
            if abs(diff_per) > 0.01:
                diff_per = round(diff_per, 2)
            else:
                diff_per = round(diff_per, 6)

            # diff_units = df_merge_subset['FBS_unit'][0]
            if diff_per > 0:
                vLog.info('FlowBySector FlowAmount for %s %s %s at %s is %s%% '
                          'less than the FlowByActivity FlowAmount',
                          source_name, activity_set, i, j, str(abs(diff_per)))
            elif diff_per < 0:
                vLog.info('FlowBySector FlowAmount for %s %s %s at %s is %s%% '
                          'more than the FlowByActivity FlowAmount',
                          source_name, activity_set, i, j, str(abs(diff_per)))
            elif diff_per == 0:
                vLogDetailed.info('FlowBySector FlowAmount for %s %s %s at %s is '
                                  'equal to the FlowByActivity FlowAmount',
                                  source_name, activity_set, i, j)

        # subset the df to include in the validation log
        # only print rows where the percent difference does not round to 0
        df_v = df_merge[df_merge['Percent_difference'].apply(
            lambda x: round(x, 3) != 0)].reset_index(drop=True)

        # log output
        log.info('Save the comparison of FlowByActivity load to FlowBySector '
                  'total FlowAmounts for %s in validation log file', activity_set)
        # if df not empty, print, if empty, print string
        if df_v.empty:
            vLogDetailed.info('Percent difference for %s all round to 0', activity_set)
        else:
            vLogDetailed.info('Comparison of FBA load to FBS total '
                          'FlowAmounts for %s: '
                          '\n {}'.format(df_v.to_string()), activity_set)
    except:
        vLog.info('Error occurred when comparing total FlowAmounts '
                  'for FlowByActivity and FlowBySector')


def check_summation_at_sector_lengths(df):
    """
    Check summed 'FlowAmount' values at each sector length
    :param df: df, requires Sector column
    :return: df, includes summed 'FlowAmount' values at each sector length
    """

    # columns to keep
    df_cols = [e for e in df.columns if e not in ('MeasureofSpread', 'Spread',
                                                  'DistributionType', 'Min', 'Max',
                                                  'DataReliability', 'DataCollection',
                                                  'FlowType', 'Compartment',
                                                  'Description', 'Activity')]
    # subset df
    df2 = df[df_cols]

    # rename columns and clean up df
    df2 = df2[~df2['Sector'].isnull()]

    df2 = df2.assign(SectorLength=len(df2['Sector']))
    # df2 = df2.assign(SectorLength=df2['Sector'].apply(lambda x: len(x)))

    # sum flowamounts by sector length
    denom_df = df2.copy()
    denom_df.loc[:, 'Denominator'] = \
        denom_df.groupby(['Location', 'SectorLength'])['FlowAmount'].transform('sum')

    summed_df = denom_df.drop(columns=['Sector',
                                       'FlowAmount']).drop_duplicates().reset_index(drop=True)

    # max value
    maxv = max(summed_df['Denominator'].apply(lambda x: x))

    # percent of total accounted for
    summed_df = summed_df.assign(percentOfTot=summed_df['Denominator']/maxv)

    summed_df = summed_df.sort_values(['SectorLength']).reset_index(drop=True)

    return summed_df


def check_for_nonetypes_in_sector_col(df):
    """
    Check for NoneType in columns where datatype = string
    :param df: df with columns where datatype = object
    :return: warning message if there are NoneTypes
    """
    # if datatypes are strings, return warning message
    if df['Sector'].isnull().any():
        vLog.warning("There are NoneType values in the 'Sector' column")
    return df


def check_for_negative_flowamounts(df):
    """
    Check for negative FlowAmounts in a dataframe 'FlowAmount' column
    :param df: df, requires 'FlowAmount' column
    :return: df, unchanged
    """
    # return a warning if there are negative flowamount values
    if (df['FlowAmount'].values < 0).any():
        vLog.warning('There are negative FlowAmounts')

    return df


def check_if_sectors_are_naics(df_load, crosswalk_list, column_headers):
    """
    Check if activity-like sectors are in fact sectors. Also works for the Sector column
    :param df_load: df with activity or sector columns
    :param crosswalk_list: list, sectors found in crosswalk
    :param column_headers: list, headers to check for sectors
    :return: list, values that are not sectors
    """

    # create a df of non-sectors to export
    non_sectors_df = []
    # create a df of just the non-sectors column
    non_sectors_list = []
    # loop through the df headers and determine if value is not in crosswalk list
    for c in column_headers:
        # create df where sectors do not exist in master crosswalk
        non_sectors = df_load[~df_load[c].isin(crosswalk_list)]
        # drop rows where c is empty
        non_sectors = non_sectors[non_sectors[c] != '']
        # subset to just the sector column
        if len(non_sectors) != 0:
            sectors = non_sectors[[c]].rename(columns={c: 'NonSectors'})
            non_sectors_df.append(non_sectors)
            non_sectors_list.append(sectors)

    if len(non_sectors_df) != 0:
        # concat the df and the df of sectors
        non_sectors_df = pd.concat(non_sectors_df, sort=False, ignore_index=True)
        ns_list = pd.concat(non_sectors_list, sort=False, ignore_index=True)
        # print the NonSectors
        non_sectors = ns_list['NonSectors'].drop_duplicates().tolist()
        vLog.debug('There are sectors that are not NAICS 2012 Codes')
        vLog.debug(non_sectors)
    else:
        vLog.debug('All sectors are NAICS 2012 Codes')

    return non_sectors


def melt_naics_crosswalk():
    """
    Create a melt version of the naics 07 to 17 crosswalk to map naics to naics 2012
    :return: df, naics crosswalk melted
    """

    # load the mastercroswalk and subset by sectorsourcename, save values to list
    cw_load = load_sector_crosswalk()

    # create melt table of possible 2007 and 2017 naics that can be mapped to 2012
    cw_melt = cw_load.melt(id_vars='NAICS_2012_Code', var_name='NAICS_year', value_name='NAICS')
    # drop the naics year because not relevant for replacement purposes
    cw_replacement = cw_melt.dropna(how='any')
    cw_replacement = cw_replacement[['NAICS_2012_Code', 'NAICS']].drop_duplicates()
    # drop rows where contents are equal
    cw_replacement = cw_replacement[cw_replacement['NAICS_2012_Code'] != cw_replacement['NAICS']]
    # drop rows where length > 6
    cw_replacement = cw_replacement[cw_replacement['NAICS_2012_Code'].apply(
        lambda x: len(x) < 7)].reset_index(drop=True)
    # order by naics 2012
    cw_replacement = cw_replacement.sort_values(['NAICS', 'NAICS_2012_Code']).reset_index(drop=True)

    # create allocation ratios by determining number of
    # NAICS 2012 to other naics when not a 1:1 ratio
    cw_replacement_2 = cw_replacement.assign(
        naics_count=cw_replacement.groupby(['NAICS'])['NAICS_2012_Code'].transform('count'))
    cw_replacement_2 = cw_replacement_2.assign(allocation_ratio=1/cw_replacement_2['naics_count'])

    return cw_replacement_2


def replace_naics_w_naics_from_another_year(df_load, sectorsourcename):
    """
    Replace any non sectors with sectors.
    :param df_load: df with sector columns or sector-like activities
    :param sectorsourcename: str, sector source name (ex. NAICS_2012_Code)
    :return: df, with non-sectors replaced with sectors
    """
    # from flowsa.flowbyfunctions import aggregator

    # drop NoneType
    df = replace_NoneType_with_empty_cells(df_load).reset_index(drop=True)

    # load the mastercroswalk and subset by sectorsourcename, save values to list
    cw_load = load_sector_crosswalk()
    cw = cw_load[sectorsourcename].drop_duplicates().tolist()

    # load melted crosswalk
    cw_melt = melt_naics_crosswalk()
    # drop the count column
    cw_melt = cw_melt.drop(columns='naics_count')

    # determine which headers are in the df
    if 'SectorConsumedBy' in df:
        column_headers = ['SectorProducedBy', 'SectorConsumedBy']
    else:
        column_headers = ['ActivityProducedBy', 'ActivityConsumedBy']
    # # list of column headers that do exist in the df being aggregated
    # column_headers = [e for e in possible_column_headers if e in df.columns.values.tolist()]

    # check if there are any sectors that are not in the naics 2012 crosswalk
    non_naics = check_if_sectors_are_naics(df, cw, column_headers)

    # loop through the df headers and determine if value is not in crosswalk list
    if len(non_naics) != 0:
        vLog.debug('Checking if sectors represent a different '
                  'NAICS year, if so, replace with %s', sectorsourcename)
        for c in column_headers:
            # merge df with the melted sector crosswalk
            df = df.merge(cw_melt, left_on=c, right_on='NAICS', how='left')
            # if there is a value in the sectorsourcename column,
            # use that value to replace sector in column c if value in
            # column c is in the non_naics list
            df[c] = np.where((df[c] == df['NAICS']) &
                             (df[c].isin(non_naics)), df[sectorsourcename], df[c])
            # multiply the FlowAmount col by allocation_ratio
            df.loc[df[c] == df[sectorsourcename],
                   'FlowAmount'] = df['FlowAmount'] * df['allocation_ratio']
            # drop columns
            df = df.drop(columns=[sectorsourcename, 'NAICS', 'allocation_ratio'])
        vLog.debug('Replaced NAICS with %s', sectorsourcename)

        # check if there are any sectors that are not in the naics 2012 crosswalk
        vLog.debug('Check again for non NAICS 2012 Codes')
        nonsectors = check_if_sectors_are_naics(df, cw, column_headers)
        if len(nonsectors) != 0:
            vLog.debug('Dropping non-NAICS from dataframe')
            for c in column_headers:
                # drop rows where column value is in the nonnaics list
                df = df[~df[c].isin(nonsectors)]
        # aggregate data
        possible_column_headers = ('FlowAmount', 'Spread', 'Min', 'Max',
                                   'DataReliability', 'TemporalCorrelation',
                                   'GeographicalCorrelation', 'TechnologicalCorrelation',
                                   'DataCollection', 'Description')
        # list of column headers to group aggregation by
        groupby_cols = [e for e in df.columns.values.tolist() if e not in possible_column_headers]
        # groupby_cols = list(df.select_dtypes(include=['object']).columns)
        df = aggregator(df, groupby_cols)

    # drop rows where both SectorConsumedBy and SectorProducedBy NoneType
    if 'SectorConsumedBy' in df:
        df_drop = df[(df['SectorConsumedBy'].isnull()) & (df['SectorProducedBy'].isnull())]
        if len(df_drop) != 0:
            activities_dropped = pd.unique(df_drop[['ActivityConsumedBy',
                                                    'ActivityProducedBy']].values.ravel('K'))
            activities_dropped = list(filter(lambda x: x is not None, activities_dropped))
            vLog.debug('Dropping rows where the Activity columns contain %s',
                      ', '.join(activities_dropped))
        df = df[~((df['SectorConsumedBy'].isnull()) &
                  (df['SectorProducedBy'].isnull()))].reset_index(drop=True)
    else:
        df = df[~((df['ActivityConsumedBy'].isnull()) &
                  (df['ActivityProducedBy'].isnull()))].reset_index(drop=True)

    df = replace_strings_with_NoneType(df)

    return df


def compare_FBS_results(fbs1_load, fbs2_load, ignore_metasources=False):
    """
    Compare a parquet on Data Commons to a parquet stored locally
    :param fbs1_load: df, fbs format
    :param fbs2_load: df, fbs format
    :param ignore_metasources: bool, True to compare fbs without matching metasources
    :return: df, comparison of the two dfs
    """
    import flowsa

    # load first file (must be saved locally)
    df1 = flowsa.getFlowBySector(fbs1_load).rename(columns={'FlowAmount': 'FlowAmount_fbs1'})
    df1 = replace_strings_with_NoneType(df1)
    # load second file (must be saved locally)
    df2 = flowsa.getFlowBySector(fbs2_load).rename(columns={'FlowAmount': 'FlowAmount_fbs2'})
    df2 = replace_strings_with_NoneType(df2)
    # compare df
    merge_cols = ['Flowable', 'Class', 'SectorProducedBy', 'SectorConsumedBy',
                  'SectorSourceName', 'Context', 'Location', 'LocationSystem',
                  'Unit', 'FlowType', 'Year', 'MetaSources']
    if ignore_metasources: merge_cols.remove('MetaSources')
    # check units
    compare_df_units(df1, df2)
    df_m = pd.merge(df1[merge_cols + ['FlowAmount_fbs1']],
                    df2[merge_cols + ['FlowAmount_fbs2']],
                    how='outer')
    df_m = df_m.assign(FlowAmount_diff=df_m['FlowAmount_fbs2'] - df_m['FlowAmount_fbs1'])
    df_m = df_m.assign(Percent_Diff=(df_m['FlowAmount_diff']/df_m['FlowAmount_fbs1']) * 100)
    df_m = df_m[df_m['FlowAmount_diff'].apply(
        lambda x: round(abs(x), 2) != 0)].reset_index(drop=True)
    # if no differences, print, if differences, provide df subset
    if len(df_m) == 0:
        vLog.debug('No differences between dataframes')
    else:
        vLog.debug('Differences exist between dataframes')
        df_m = df_m.sort_values(['Location', 'SectorProducedBy',
                                 'SectorConsumedBy', 'Flowable',
                                 'Context', ]).reset_index(drop=True)

    return df_m


def compare_geographic_totals(df_subset, df_load, sourcename, attr, activity_set, activity_names):
    """
    Check for any data loss between the geoscale used and published national data
    :param df_subset: df, after subset by geography
    :param df_load: df, loaded data, including published national data
    :param sourcename: str, source name
    :param attr: dictionary, attributes
    :param activity_set: str, activity set
    :param activity_names: list of names in the activity set by which
           to subset national level data
    :return: df, comparing published national level data to df subset
    """

    # subset df_load to national level
    nat = df_load[df_load['Location'] ==
                  US_FIPS].reset_index(drop=True).rename(columns={'FlowAmount': 'FlowAmount_nat'})
    # if df len is not 0, continue with comparison
    if len(nat) != 0:
        # subset national level data by activity set names
        nat = nat[(nat[fba_activity_fields[0]].isin(activity_names)) |
                  (nat[fba_activity_fields[1]].isin(activity_names)
                   )].reset_index(drop=True)
        # drop the geoscale in df_subset and sum
        sub = df_subset.assign(Location=US_FIPS)
        # depending on the datasource, might need to rename some strings for national comparison
        sub = rename_column_values_for_comparison(sub, sourcename)
        sub2 = aggregator(sub,fba_default_grouping_fields).rename(
            columns={'FlowAmount': 'FlowAmount_sub'})

        # compare df
        merge_cols = ['Class', 'SourceName', 'FlowName', 'Unit',
                      'FlowType', 'ActivityProducedBy', 'ActivityConsumedBy',
                      'Compartment', 'Location', 'LocationSystem', 'Year']
        # comapare units
        compare_df_units(nat, sub2)
        df_m = pd.merge(nat[merge_cols + ['FlowAmount_nat']],
                        sub2[merge_cols + ['FlowAmount_sub']],
                        how='outer')
        df_m = df_m.assign(FlowAmount_diff=df_m['FlowAmount_nat'] - df_m['FlowAmount_sub'])
        df_m = df_m.assign(Percent_Diff=(abs(df_m['FlowAmount_diff'] /
                                             df_m['FlowAmount_nat']) * 100))
        df_m = df_m[df_m['FlowAmount_diff'] != 0].reset_index(drop=True)
        # subset the merged df to what to include in the validation df
        # include data where percent difference is > 1 or where value is nan
        df_m_sub = df_m[(df_m['Percent_Diff'] > 1) |
                        (df_m['Percent_Diff'].isna())].reset_index(drop=True)

        if len(df_m_sub) == 0:
            vLog.info('No data loss greater than 1%% between national '
                      'level data and %s subset', attr['allocation_from_scale'])
        else:
            vLog.info('There are data differences between published national values '
                      'and %s subset, saving to validation log', attr['allocation_from_scale'])

            vLogDetailed.info('Comparison of National FlowAmounts to aggregated Data '
                              'Subset for %s: \n {}'.format(df_m_sub.to_string()), activity_set)


def rename_column_values_for_comparison(df, sourcename):
    """
    To compare some datasets at different geographic scales, must rename FlowName and Compartments
    to those available at national level
    :param df: df with FlowName and Compartment columns
    :param sourcename: string, datasource name
    :return:
    """

    # at the national level, only have information for 'FlowName' = 'total' and
    # 'Compartment' = 'total'. At state/county level, have information for fresh/saline
    # and ground/surface water. Therefore, to compare subset data to national level, rename
    # to match national values.
    if sourcename == 'USGS_NWIS_WU':
        df['FlowName'] = df['FlowName'].str.replace('fresh', 'total', regex=True)
        df['FlowName'] = df['FlowName'].str.replace('saline', 'total', regex=True)
        df['Compartment'] = df['Compartment'].str.replace('ground', 'total', regex=True)
        df['Compartment'] = df['Compartment'].str.replace('surface', 'total', regex=True)

    return df


def compare_df_units(df1_load, df2_load):
    """
    Determine what units are in each df prior to merge
    :param df1_load:
    :param df2_load:
    :return:
    """
    df1 = df1_load['Unit'].drop_duplicates().tolist()
    df2 = df2_load['Unit'].drop_duplicates().tolist()

    # identify differnces between unit lists
    list_comp = list(set(df1) ^ set(df2))
    # if list is not empty, print warning that units are different
    if list_comp:
        log.info('Merging df with %s and df with %s units', df1, df2)<|MERGE_RESOLUTION|>--- conflicted
+++ resolved
@@ -12,17 +12,10 @@
 from flowsa.dataclean import replace_strings_with_NoneType, \
     replace_NoneType_with_empty_cells
 from flowsa.common import US_FIPS, sector_level_key, \
-<<<<<<< HEAD
     load_source_catalog, \
-    load_sector_crosswalk, SECTOR_SOURCE_NAME, log, fba_activity_fields, \
-    vLog, vLogDetailed, fba_default_grouping_fields, \
-    fips_number_key
-=======
-    load_sector_length_crosswalk, load_source_catalog, \
     load_sector_crosswalk, SECTOR_SOURCE_NAME, fba_activity_fields, \
-    fbs_activity_fields, fba_default_grouping_fields
+    fba_default_grouping_fields, fips_number_key
 from flowsa.settings import log, vLog, vLogDetailed
->>>>>>> f93d381d
 
 
 def check_flow_by_fields(flowby_df, flowbyfields):
