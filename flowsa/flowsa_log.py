--- conflicted
+++ resolved
@@ -48,22 +48,9 @@
 file_formatter = logging.Formatter('%(asctime)s %(levelname)-8s %(message)s',
                                    datefmt='%Y-%m-%d %H:%M:%S')
 
-<<<<<<< HEAD
-log_file_handler = logging.FileHandler(
-    logoutputpath / 'flowsa.log',
-    mode='w', encoding='utf-8')
-log_file_handler.setLevel(logging.DEBUG)
-log_file_handler.setFormatter(file_formatter)
-
-validation_file_handler = logging.FileHandler(
-    logoutputpath / 'flowsa_validation.log',
-    mode='w', encoding='utf-8')
-validation_file_handler.setLevel(logging.DEBUG)
-validation_file_handler.setFormatter(file_formatter)
-=======
 def get_log_file_handler(name, level=logging.DEBUG):
     h = logging.FileHandler(
-        logoutputpath + name,
+        logoutputpath / name,
         mode='w', encoding='utf-8')
     h.setLevel(level)
     h.setFormatter(file_formatter)
@@ -71,7 +58,6 @@
 
 log_file_handler = get_log_file_handler('flowsa.log', logging.INFO)
 validation_file_handler = get_log_file_handler('flowsa_validation.log')
->>>>>>> ded04a45
 
 console_handler = logging.StreamHandler(sys.stdout)
 console_handler.setLevel(logging.INFO)
