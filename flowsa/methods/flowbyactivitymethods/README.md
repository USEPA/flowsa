--- conflicted
+++ resolved
@@ -23,10 +23,8 @@
 call_response_fxn: name of the source specific function that specifies how data should be loaded
 parse_response_fxn: name of the source specific function that parses and formats the dataframe
 call_all_years: bool, allows the passing of a year range to generateflowbyactivity.main() while only calling and parsing the url a single time
-<<<<<<< HEAD
-=======
 time_delay: int (in seconds), allows pausing between requests
->>>>>>> 4f2baa4f
+
 years: 
     #years of data as separate lines like - 2015
 
