target_sector_level: NAICS_6
target_sector_source: NAICS_2012_Code
target_geoscale: national

_allocation_types:
  _mecs_allocation: &mecs_allocation
    # names: # override this
    allocation_source: "EIA_MECS_Energy"
    allocation_method: proportional
    allocation_source_class: "Energy"
    allocation_source_year: 2014
    # allocation_flow:  # override this
    #   - "Coal"
    allocation_compartment: None
    allocation_from_scale: national
    clean_allocation_fba: mecs_energy_fba_cleanup
    clean_allocation_fba_w_sec: eia_mecs_energy_clean_allocation_fba_w_sec
    helper_source: "BLS_QCEW"
    helper_method: proportional-flagged
    helper_source_class: "Employment"
    helper_source_year: 2014
    helper_flow: None
    helper_from_scale: national
    clean_helper_fba: clean_bls_qcew_fba
    clean_helper_fba_wsec: bls_clean_allocation_fba_w_sec

  _use_allocation: &use_allocation
    # names: # override this
    allocation_source: "BEA_Use_Detail_PRO_BeforeRedef"
    activity_to_sector_mapping: "BEA_2012_Detail"
    allocation_method: proportional
    allocation_source_class: "Money"
    allocation_source_year: 2012
    allocation_flow:
      - "USD2012"
    allocation_compartment: None
    allocation_from_scale: national
    clean_allocation_fba: subset_BEA_table
    # clean_parameter: {"324110": 'ActivityProducedBy'}  # override this
    helper_source: "BLS_QCEW"
    helper_method: proportional
    helper_source_class: "Employment"
    helper_source_year: 2012
    helper_flow:
      - "Number of employees"
    helper_from_scale: national
    clean_helper_fba: clean_bls_qcew_fba
    clean_helper_fba_wsec: bls_clean_allocation_fba_w_sec


source_names:
  "EPA_NEI_Nonpoint":
    data_format: 'FBA'
    class: Chemicals
    geoscale_to_use: state
    year: 2017
    activity_to_sector_mapping: 'SCC'
    clean_fba_df_fxn: clean_NEI_fba_no_pesticides
    fedefl_mapping: 'NEI'
    activity_sets:
      direct_allocation:
        names: !from_index:NEI_Nonpoint_2017_asets.csv direct_allocation
        allocation_method: direct
        allocation_source: None
        allocation_from_scale: national
      cropland:
        names: !from_index:NEI_Nonpoint_2017_asets.csv cropland
        allocation_source: "USDA_CoA_Cropland"
        allocation_method: proportional
        allocation_source_class: "Land"
        allocation_source_year: 2017
        allocation_flow:
          - "AREA HARVESTED"
        allocation_compartment: None
        allocation_from_scale: state
        clean_allocation_fba_w_sec: disaggregate_coa_cropland_to_6_digit_naics
      industry_combustion_coal: #only allocating to 3digits
        <<: *mecs_allocation
        names: !from_index:NEI_Nonpoint_2017_asets.csv industry_combustion_coal
        allocation_flow:
          - "Coal"
      industry_combustion_coke: #only allocating to 3digits
        <<: *mecs_allocation
        names: !from_index:NEI_Nonpoint_2017_asets.csv industry_combustion_coke
        allocation_flow:
          - "Coke and Breeze"
      industry_combustion_distillate: #only allocating to 3digits
        <<: *mecs_allocation
        names: !from_index:NEI_Nonpoint_2017_asets.csv industry_combustion_distillate
        allocation_flow:
          - "Distillate Fuel Oil"
      industry_combustion_hgl: #only allocating to 3digits
        <<: *mecs_allocation
        names: !from_index:NEI_Nonpoint_2017_asets.csv industry_combustion_hgl
        allocation_flow:  # Are we sure the next line is supposed to say "natural gasoline"?
          - "Hydrocarbon Gas Liquids, excluding natural gasoline"
      industry_combustion_nat_gas: #only allocating to 3digits
        <<: *mecs_allocation
        names: !from_index:NEI_Nonpoint_2017_asets.csv industry_combustion_nat_gas
        allocation_flow:
          - "Natural Gas"
      industry_combustion_other: #only allocating to 3digits
        <<: *mecs_allocation
        names: !from_index:NEI_Nonpoint_2017_asets.csv industry_combustion_other
        allocation_flow:
          - "Other"
      industry_combustion_residual: #only allocating to 3digits
        <<: *mecs_allocation
        names: !from_index:NEI_Nonpoint_2017_asets.csv industry_combustion_residual
        allocation_flow:
          - "Residual Fuel Oil"
<<<<<<< HEAD
        allocation_compartment: None
        allocation_from_scale: national
        clean_allocation_fba: mecs_energy_fba_cleanup
        clean_allocation_fba_w_sec: eia_mecs_energy_clean_allocation_fba_w_sec
        helper_source: "BLS_QCEW"
        helper_method: proportional-flagged
        helper_source_class: "Employment"
        helper_source_year: 2014
        helper_flow: None
        helper_from_scale: national
        clean_helper_fba_wsec: bls_clean_allocation_fba_w_sec
      activity_set_4: #Livestock losing NAICS 11211
=======
      livestock: #Livestock losing NAICS 11211
        names: !from_index:NEI_Nonpoint_2017_asets.csv livestock
>>>>>>> 437100c7
        allocation_method: proportional
        allocation_source: "USDA_CoA_Livestock"
        allocation_source_class: "Other"
        allocation_source_year: 2017
        allocation_flow:
          - "HEAD"
          - "NUMBER"
          - "COLONIES"
        allocation_compartment:
          - "NOT SPECIFIED"
        allocation_from_scale: state
      mobile_and_fuel_storage:
        <<: *use_allocation
        names: !from_index:NEI_Nonpoint_2017_asets.csv mobile_and_fuel_storage
        clean_parameter: {"324110": 'ActivityProducedBy'}
<<<<<<< HEAD
        helper_source: "BLS_QCEW"
        helper_method: proportional
        helper_source_class: "Employment"
        helper_source_year: 2012
        helper_flow:
          - "Number of employees, Federal Government"
          - "Number of employees, State Government"
          - "Number of employees, Local Government"
          - "Number of employees, Private"
        helper_from_scale: national
        clean_helper_fba_wsec: bls_clean_allocation_fba_w_sec
      activity_set_6: # fertilizers
=======
      fertilizers:
>>>>>>> 437100c7
        <<: *use_allocation
        names: !from_index:NEI_Nonpoint_2017_asets.csv fertilizers
        clean_parameter: {"325310": 'ActivityProducedBy'}
      output_allocation: # Gross Output
        names: !from_index:NEI_Nonpoint_2017_asets.csv output_allocation
        allocation_source: "BEA_GDP_GrossOutput"
        activity_to_sector_mapping: "BEA_2012_Detail"
        allocation_method: proportional
        allocation_source_class: "Money"
        allocation_source_year: 2017
        allocation_flow:
          - "Gross Output"
        allocation_compartment: None
        allocation_from_scale: national
        helper_source: "BLS_QCEW"
        helper_method: proportional
        helper_source_class: "Employment"
        helper_source_year: 2012
        helper_flow:
          - "Number of employees, Federal Government"
          - "Number of employees, State Government"
          - "Number of employees, Local Government"
          - "Number of employees, Private"
        helper_from_scale: national
        clean_helper_fba_wsec: bls_clean_allocation_fba_w_sec
      pesticides: # pesticides
        <<: *use_allocation
        names: !from_index:NEI_Nonpoint_2017_asets.csv pesticides
        clean_parameter: {"325320": 'ActivityProducedBy'}
  "EPA_NEI_Nonroad":
    data_format: 'FBA'
    class: Chemicals
    geoscale_to_use: national
    year: 2017
    activity_to_sector_mapping: 'SCC'
    clean_fba_df_fxn: clean_NEI_fba
    fedefl_mapping: 'NEI'
    activity_sets:
      direct_allocation:
        names: !from_index:NEI_Nonroad_2017_asets.csv direct_allocation
        allocation_method: direct
        allocation_source: None
        allocation_from_scale: national
      offroad_vehicles_equipment:
        <<: *use_allocation
        names: !from_index:NEI_Nonroad_2017_asets.csv offroad_vehicles_equipment
        clean_parameter: {"324110": 'ActivityProducedBy'}
  "EPA_NEI_Onroad":
    data_format: 'FBA'
    class: Chemicals
    geoscale_to_use: national
    year: 2017
    activity_to_sector_mapping: 'SCC'
    clean_fba_df_fxn: clean_NEI_fba
    fedefl_mapping: 'NEI'
    activity_sets:
      direct_allocation:
        names: !from_index:NEI_Onroad_2017_asets.csv direct_allocation
        allocation_method: direct
        allocation_source: None
        allocation_from_scale: national
      onroad_vehicles_gas_stations:
        <<: *use_allocation
        names: !from_index:NEI_Onroad_2017_asets.csv onroad_vehicles_gas_stations
        clean_parameter: {"324110": 'ActivityProducedBy'}
  "stewiFBS":
    data_format: 'FBS_outside_flowsa'
    FBS_datapull_fxn: stewicombo_to_sector
    inventory_dict: {"NEI":"2017", "TRI":"2017"}
    geo_scale: 'national'
    local_inventory_name: 'NEI_TRI_air_2017'
    compartments:
     - 'air'
    functions:
     - 'drop_GHGs'
    reassign_process_to_sectors:
     - 'airplane_emissions'<|MERGE_RESOLUTION|>--- conflicted
+++ resolved
@@ -109,23 +109,8 @@
         names: !from_index:NEI_Nonpoint_2017_asets.csv industry_combustion_residual
         allocation_flow:
           - "Residual Fuel Oil"
-<<<<<<< HEAD
-        allocation_compartment: None
-        allocation_from_scale: national
-        clean_allocation_fba: mecs_energy_fba_cleanup
-        clean_allocation_fba_w_sec: eia_mecs_energy_clean_allocation_fba_w_sec
-        helper_source: "BLS_QCEW"
-        helper_method: proportional-flagged
-        helper_source_class: "Employment"
-        helper_source_year: 2014
-        helper_flow: None
-        helper_from_scale: national
-        clean_helper_fba_wsec: bls_clean_allocation_fba_w_sec
-      activity_set_4: #Livestock losing NAICS 11211
-=======
       livestock: #Livestock losing NAICS 11211
         names: !from_index:NEI_Nonpoint_2017_asets.csv livestock
->>>>>>> 437100c7
         allocation_method: proportional
         allocation_source: "USDA_CoA_Livestock"
         allocation_source_class: "Other"
@@ -141,22 +126,7 @@
         <<: *use_allocation
         names: !from_index:NEI_Nonpoint_2017_asets.csv mobile_and_fuel_storage
         clean_parameter: {"324110": 'ActivityProducedBy'}
-<<<<<<< HEAD
-        helper_source: "BLS_QCEW"
-        helper_method: proportional
-        helper_source_class: "Employment"
-        helper_source_year: 2012
-        helper_flow:
-          - "Number of employees, Federal Government"
-          - "Number of employees, State Government"
-          - "Number of employees, Local Government"
-          - "Number of employees, Private"
-        helper_from_scale: national
-        clean_helper_fba_wsec: bls_clean_allocation_fba_w_sec
-      activity_set_6: # fertilizers
-=======
       fertilizers:
->>>>>>> 437100c7
         <<: *use_allocation
         names: !from_index:NEI_Nonpoint_2017_asets.csv fertilizers
         clean_parameter: {"325310": 'ActivityProducedBy'}
