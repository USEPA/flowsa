--- conflicted
+++ resolved
@@ -34,9 +34,4 @@
           - "Number of employees, Local Government"
           - "Number of employees, Private"
         helper_from_scale: national
-<<<<<<< HEAD
-        clean_helper_fba_wsec: bls_clean_allocation_fba_w_sec
-=======
-        clean_helper_fba: clean_bls_qcew_fba
-        clean_helper_fba_wsec: bls_clean_allocation_fba_w_sec
->>>>>>> ab158bf9
+        clean_helper_fba_wsec: bls_clean_allocation_fba_w_sec