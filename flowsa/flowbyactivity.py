# flowbyactivity.py (flowsa)
# !/usr/bin/env python3
# coding=utf-8
"""
Methods for pulling data from http sources
File configuration requires a year for the data pull and a data
source (yaml file name) as parameters
EX: --year 2015 --source USGS_NWIS_WU
"""

import argparse
import pandas as pd
from urllib import parse
import flowsa
from esupy.processed_data_mgmt import write_df_to_file
from esupy.remote import make_url_request
from flowsa.common import load_api_key, sourceconfigpath, \
    load_yaml_dict, rename_log_file, get_flowsa_base_name
from flowsa.settings import paths, log
from flowsa.metadata import set_fb_meta, write_metadata
from flowsa.flowbyfunctions import fba_fill_na_dict
from flowsa.schema import flow_by_activity_fields
from flowsa.dataclean import clean_df


def parse_args():
    """
    Make year and source script parameters
    :return: dictionary, 'year' and 'source'
    """
    ap = argparse.ArgumentParser()
    ap.add_argument("-y", "--year", required=True,
                    help="Year for data pull and save")
    ap.add_argument("-s", "--source", required=True,
                    help="Data source code to pull and save")
    args = vars(ap.parse_args())
    return args


def set_fba_name(source, year):
    """
    Generate name of FBA used when saving parquet
    :param source: str, source
    :param year: str, year
    :return: str, name of parquet
    """
    return source if year is None else f'{source}_{year}'


def assemble_urls_for_query(*, source, year, config):
    """
    Calls on helper functions defined in source.py files to
    replace parts of the url string
    :param source: str, data source
    :param year: str, year
    :param config: dictionary, FBA yaml
    :return: list, urls to call data from
    """
    # if there are url parameters defined in the yaml,
    # then build a url, else use "base_url"
    urlinfo = config['url']
    if urlinfo == 'None':
        return [None]

    if 'url_params' in urlinfo:
        params = parse.urlencode(urlinfo['url_params'], safe='=&%',
                                 quote_via=parse.quote)
        build_url = urlinfo['base_url'] + urlinfo['api_path'] + params
    else:
        build_url = urlinfo['base_url']

    # substitute year from arguments and users api key into the url
    build_url = build_url.replace("__year__", str(year))
    if "__apiKey__" in build_url:
        userAPIKey = load_api_key(config['api_name'])  # (common.py fxn)
        build_url = build_url.replace("__apiKey__", userAPIKey)

    fxn = config.get("url_replace_fxn")
    if callable(fxn):
        urls = fxn(build_url=build_url, source=source,
                   year=year, config=config)
        return urls
    elif fxn:
        raise flowsa.exceptions.FBSMethodConstructionError(
            error_type='fxn_call')
    else:
        return [build_url]


def call_urls(*, url_list, source, year, config):
    """
    This method calls all the urls that have been generated.
    It then calls the processing method to begin processing the returned data.
    The processing method is specific to
    the data source, so this function relies on a function in source.py
    :param url_list: list, urls to call
    :param source: str, data source
    :param year: str, year
    :param config: dictionary, FBA yaml
    :return: list, dfs to concat and parse
    """
    # identify if url request requires cookies set
    set_cookies = config.get('allow_http_request_cookies')
    confirm_gdrive = config.get('confirm_gdrive')

    # create dataframes list by iterating through url list
    data_frames_list = []
    if url_list[0] is not None:
        for url in url_list:
            df = None
            log.info("Calling %s", url)
            resp = make_url_request(url,
                                    set_cookies=set_cookies,
                                    confirm_gdrive=confirm_gdrive)
            fxn = config.get("call_response_fxn")
            if callable(fxn):
                df = fxn(resp=resp, source=source, year=year,
                        config=config, url=url)
            elif fxn:
                raise flowsa.exceptions.FBSMethodConstructionError(
                    error_type='fxn_call')
            if isinstance(df, pd.DataFrame):
                data_frames_list.append(df)
            elif isinstance(df, list):
                data_frames_list.extend(df)

    return data_frames_list


def parse_data(*, df_list, source, year, config):
    """
    Calls on functions defined in source.py files, as parsing rules
    are specific to the data source.
    :param df_list: list, dfs to concat and parse
    :param source: str, data source
    :param year: str, year
    :param config: dictionary, FBA yaml
    :return: df, single df formatted to FBA
    """

    fxn = config.get("parse_response_fxn")
    if callable(fxn):
        df = fxn(df_list=df_list, source=source, year=year, config=config)
    elif fxn:
        raise flowsa.exceptions.FBSMethodConstructionError(
            error_type='fxn_call')
    # else:
    #   Handle parse_response_fxn = None
    return df


def process_data_frame(*, df, source, year, config):
    """
    Process the given dataframe, cleaning, converting data, and
    writing the final parquet. This method was written to move code into a
    shared method, which was necessary to support the processing of a list
    of dataframes instead of a single dataframe.
    :param df: df, FBA format
    :param source: str, source name
    :param year: str, year
    :param config: dict, items in method yaml
    :return: df, FBA format, standardized
    """
    # log that data was retrieved
    log.info("Retrieved data for %s %s", source, year)
    # add any missing columns of data and cast to appropriate data type
    log.info("Add any missing columns and check field datatypes")
    flow_df = clean_df(df, flow_by_activity_fields, fba_fill_na_dict,
                       drop_description=False)
    # sort df and reset index
    flow_df = flow_df.sort_values(['Class', 'Location', 'ActivityProducedBy',
                                   'ActivityConsumedBy', 'FlowName',
                                   'Compartment']).reset_index(drop=True)
    # save as parquet file
    name_data = set_fba_name(source, year)
    meta = set_fb_meta(name_data, "FlowByActivity")
    write_df_to_file(flow_df, paths, meta)
    write_metadata(source, config, meta, "FlowByActivity", year=year)
    log.info("FBA generated and saved for %s", name_data)
    # rename the log file saved to local directory
    rename_log_file(name_data, meta)


def main(**kwargs):
    """
    Generate FBA parquet(s)
    :param kwargs: 'source' and 'year'
    :return: parquet saved to local directory
    """
    # assign arguments
    if len(kwargs) == 0:
        kwargs = parse_args()

    source = kwargs['source']
    year = kwargs['year']

    # assign yaml parameters (common.py fxn), drop any extensions to FBA
    # filename if run into error
    try:
        config = load_yaml_dict(source, flowbytype='FBA')
<<<<<<< HEAD
    except (UnboundLocalError, FileNotFoundError):
=======
    except FileNotFoundError:
>>>>>>> e0b19aaf
        log.info(f'Could not find Flow-By-Activity config file for {source}')
        source = get_flowsa_base_name(sourceconfigpath, source, "yaml")
        log.info(f'Generating FBA for {source}')
        config = load_yaml_dict(source, flowbytype='FBA')

    log.info("Creating dataframe list")
    # year input can either be sequential years (e.g. 2007-2009) or single year
    if '-' in str(year):
        years = str(year).split('-')
        year_iter = list(range(int(years[0]), int(years[1]) + 1))
    else:
        # Else only a single year defined, create an array of one:
        year_iter = [year]

    # check that year(s) are listed in the method yaml, return warning if not
    years_list = list(set(list(map(int, year_iter))
                          ).difference(config['years']))
    if len(years_list) != 0:
        log.warning(f'Years not listed in FBA method yaml: {years_list}, '
                    f'data might not exist')

    for p_year in year_iter:
        year = str(p_year)
        # replace parts of urls with specific instructions from source.py
        urls = assemble_urls_for_query(source=source, year=year, config=config)
        # create a list with data from all source urls
        df_list = call_urls(url_list=urls,
                            source=source, year=year, config=config)
        # concat the dataframes and parse data with specific
        # instructions from source.py
        log.info("Concat dataframe list and parse data")
        dfs = parse_data(df_list=df_list,
                         source=source, year=year, config=config)
        if isinstance(dfs, list):
            for frame in dfs:
                if not len(frame.index) == 0:
                    try:
                        source_names = frame['SourceName']
                        source_name = source_names.iloc[0]
                    except KeyError:
                        source_name = source
                    process_data_frame(df=frame,
                                       source=source_name, year=year,
                                       config=config)
        else:
            process_data_frame(df=dfs, source=source, year=year, config=config)


if __name__ == '__main__':
    main()<|MERGE_RESOLUTION|>--- conflicted
+++ resolved
@@ -198,11 +198,7 @@
     # filename if run into error
     try:
         config = load_yaml_dict(source, flowbytype='FBA')
-<<<<<<< HEAD
-    except (UnboundLocalError, FileNotFoundError):
-=======
     except FileNotFoundError:
->>>>>>> e0b19aaf
         log.info(f'Could not find Flow-By-Activity config file for {source}')
         source = get_flowsa_base_name(sourceconfigpath, source, "yaml")
         log.info(f'Generating FBA for {source}')
