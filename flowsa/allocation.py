--- conflicted
+++ resolved
@@ -150,41 +150,17 @@
 
 def proportional_allocation_by_location_and_activity(df_load, sectorcolumn):
     """
-<<<<<<< HEAD
     Creates a proportional allocation within each aggregated
     sector within a location
-    :param df: df with sector columns
+    :param df_load: df with sector columns
     :param sectorcolumn: str, sector column for which to create
          allocation ratios
-=======
-    Creates a proportional allocation within each aggregated sector within
-    a location
-    :param df_load: df with sector columns
-    :param sectorcolumn: str, sector column for which to create allocation
-        ratios
->>>>>>> 80a29a2c
     :return: df, with 'FlowAmountRatio' and 'HelperFlow' columns
     """
 
     # tmp replace NoneTypes with empty cells
     df = replace_NoneType_with_empty_cells(df_load).reset_index(drop=True)
 
-<<<<<<< HEAD
-    # denominator summed from highest level of sector grouped by location
-    short_length = min(df[sectorcolumn].apply(lambda x: len(str(x))).unique())
-    # want to create denominator based on short_length
-    denom_df = \
-        df.loc[df[sectorcolumn].apply(
-            lambda x: len(x) == short_length)].reset_index(drop=True)
-    grouping_cols = [e for e in ['FlowName', 'Location', 'Activity',
-                                 'ActivityConsumedBy', 'ActivityProducedBy']
-                     if e in denom_df.columns.values.tolist()]
-    denom_df.loc[:, 'Denominator'] = \
-        denom_df.groupby(grouping_cols)['HelperFlow'].transform('sum')
-
-    # list of column headers, that if exist in df, should be
-    # aggregated using the weighted avg fxn
-=======
     # want to create denominator based on shortest length naics for each
     # activity/location
     grouping_cols = [e for e in ['FlowName', 'Location', 'Activity',
@@ -207,7 +183,6 @@
 
     # list of column headers, that if exist in df, should be aggregated
     # using the weighted avg fxn
->>>>>>> 80a29a2c
     possible_column_headers = ('Location', 'LocationSystem', 'Year',
                                'Activity', 'ActivityConsumedBy',
                                'ActivityProducedBy')
@@ -217,13 +192,8 @@
     merge_headers = column_headers.copy()
     column_headers.append('Denominator')
     # create subset of denominator values based on Locations and Activities
-<<<<<<< HEAD
-    denom_df_2 = denom_df[column_headers]\
-        .drop_duplicates().reset_index(drop=True)
-=======
     denom_df_2 = \
         denom_df[column_headers].drop_duplicates().reset_index(drop=True)
->>>>>>> 80a29a2c
     # merge the denominator column with fba_w_sector df
     allocation_df = df.merge(denom_df_2,
                              how='left',
@@ -232,17 +202,10 @@
     # calculate ratio
     allocation_df.loc[:, 'FlowAmountRatio'] = \
         allocation_df['HelperFlow'] / allocation_df['Denominator']
-<<<<<<< HEAD
-    allocation_df = \
-        allocation_df.drop(columns=['Denominator']).reset_index(drop=True)
-    # where parent NAICS are not found in the allocation dataset,
-    # make sure those child NAICS are not dropped
-=======
     allocation_df = allocation_df.drop(
         columns=['Denominator']).reset_index(drop=True)
     # where parent NAICS are not found in the allocation dataset, make sure
     # those child NAICS are not dropped
->>>>>>> 80a29a2c
     allocation_df['FlowAmountRatio'] = \
         allocation_df['FlowAmountRatio'].fillna(1)
     # fill empty cols with NoneType
