--- conflicted
+++ resolved
@@ -7,11 +7,7 @@
 import numpy as np
 from flowsa.location import US_FIPS
 from flowsa.flowbyfunctions import assign_fips_location_system
-<<<<<<< HEAD
-# from flowsa.fbs_allocation import direct_allocation_method
-=======
 from flowsa.flowby import FlowBySector
->>>>>>> 55723794
 
 
 def rei_url_helper(*, build_url, config, **_):
@@ -176,36 +172,4 @@
            .reset_index(drop=True)
           )
 
-<<<<<<< HEAD
-    # subset data into activityproducedby and activityconsumedby datafarames
-    p = flow_subset_mapped[flow_subset_mapped['Description'] == 'makecol']
-    c = flow_subset_mapped[flow_subset_mapped['Description'] ==
-                           'useintersection']
-
-    # first directly attribute/equally attribute APB to sectors and drop ACB
-    # data
-    # p2 = direct_allocation_method(p, k, names, method)
-    p2 = p.copy()
-    ## TODO ^^ dropped direct_allocation_method - deprecated, temporary until REI method updated
-    p2 = p2.drop(columns=['ActivityConsumedBy', 'SectorConsumedBy'])
-
-    # then create attribution ratios to activityconsumedby based on flowable
-    c2 = c[['Flowable', 'FlowAmount', 'Unit', 'ActivityConsumedBy',
-            'SectorConsumedBy']].assign(Denominator=c.groupby(
-        ['Flowable', 'Unit'])['FlowAmount'].transform('sum'))
-    c2 = c2.assign(AttributionRatio=c2['FlowAmount']/c2['Denominator'])
-    c2 = c2.sort_values(['Flowable', 'ActivityConsumedBy'])
-    # Drop imports and exports so that the quantity is not allocated to SCB
-    c2 = c2.query('SectorConsumedBy not in ("F04000", "F05000")').reset_index(drop=True)
-
-    # merge data and recalculate flow amounts
-    df = p2.merge(c2[['Flowable', 'Unit', 'ActivityConsumedBy',
-                      'SectorConsumedBy', 'AttributionRatio']],
-                  how='left')
-    df['FlowAmount'] = df['FlowAmount'] * df['AttributionRatio']
-    df = df.drop(columns='AttributionRatio')
-
-    return df
-=======
-    return fbs
->>>>>>> 55723794
+    return fbs