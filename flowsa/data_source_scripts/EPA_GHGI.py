# EPA_GHGI.py (flowsa)
# !/usr/bin/env python3
# coding=utf-8
"""
Inventory of US EPA GHG
https://www.epa.gov/ghgemissions/inventory-us-greenhouse-gas-emissions-and-sinks
"""

import io
import zipfile
import numpy as np
import pandas as pd
import flowsa
from flowsa.flowbyfunctions import assign_fips_location_system, \
    load_fba_w_standardized_units
from flowsa.dataclean import replace_NoneType_with_empty_cells
from flowsa.settings import log, externaldatapath
from flowsa.schema import flow_by_activity_fields
from flowsa.common import load_yaml_dict
from flowsa.data_source_scripts import EIA_MECS


SECTOR_DICT = {'Res.': 'Residential',
               'Comm.': 'Commercial',
               'Ind.': 'Industrial',
               'Trans.': 'Transportation',
               'Elec.': 'Electricity Power',
               'Terr.': 'U.S. Territory'}

ANNEX_HEADERS = {"Total Consumption (TBtu) a": "Total Consumption (TBtu)",
                 "Total Consumption (TBtu)a": "Total Consumption (TBtu)",
                 "Adjustments (TBtu) b": "Adjustments (TBtu)",
                 "Adjusted Consumption (TBtu) a": "Adjusted Consumption (TBtu)",
                 "Adjusted Consumption (TBtu)a": "Adjusted Consumption (TBtu)",
                 "Emissions b (MMT CO2 Eq.) from Energy Use":
                     "Emissions (MMT CO2 Eq.) from Energy Use",
                 "Emissionsb (MMT CO2 Eq.) from Energy Use":
                     "Emissions (MMT CO2 Eq.) from Energy Use",
                 }

# Tables for annual CO2 emissions from fossil fuel combustion
ANNEX_ENERGY_TABLES = ["A-" + str(x) for x in list(range(4,16))]

DROP_COLS = ["Unnamed: 0"] + list(pd.date_range(
    start="1990", end="2010", freq='Y').year.astype(str))

YEARS = list(pd.date_range(start="2010", end="2021", freq='Y').year.astype(str))


def ghg_url_helper(*, build_url, config, **_):
    """
    This helper function uses the "build_url" input from flowbyactivity.py,
    which is a base url for data imports that requires parts of the url text
    string to be replaced with info specific to the data year. This function
    does not parse the data, only modifies the urls from which data is
    obtained.
    :param build_url: string, base url
    :param config: dictionary, items in FBA method yaml
    :return: list, urls to call, concat, parse, format into Flow-By-Activity
        format
    """
    annex_url = config['url']['annex_url']
    return [build_url, annex_url]


def cell_get_name(value, default_flow_name):
    """
    Given a single string value (cell), separate the name and units.
    :param value: str
    :param default_flow_name: indicate return flow name string subset
    :return: flow name for row
    """
    if '(' not in value:
        return default_flow_name.replace('__type__', value.strip())

    spl = value.split(' ')
    name = ''
    found_units = False
    for sub in spl:
        if '(' not in sub and not found_units:
            name = f'{name.strip()} {sub}'
        else:
            found_units = True
    return name.strip()


def cell_get_units(value, default_units):
    """
    Given a single string value (cell), separate the name and units.
    :param value: str
    :param default_units: indicate return units string subset
    :return: unit for row
    """
    if '(' not in value:
        return default_units

    spl = value.split(' ')
    name = ''
    found_units = False
    for sub in spl:
        if ')' in sub:
            found_units = False
        if '(' in sub or found_units:
            name = f'{name} {sub.replace("(", "").replace(")", "")} '
            found_units = True
    return name.strip()


def series_separate_name_and_units(series, default_flow_name, default_units):
    """
    Given a series (such as a df column), split the contents' strings into a name and units.
    An example might be converting "Carbon Stored (MMT C)" into ["Carbon Stored", "MMT C"].

    :param series: df column
    :param default_flow_name: df column for flow name to be modified
    :param default_units: df column for units to be modified
    :return: str, flowname and units for each row in df
    """
    names = series.apply(lambda x: cell_get_name(x, default_flow_name))
    units = series.apply(lambda x: cell_get_units(x, default_units))
    return {'names': names, 'units': units}


def annex_yearly_tables(data, table=None):
    """Special handling of ANNEX Energy Tables"""
    df = pd.read_csv(data, skiprows=1, encoding="ISO-8859-1",
                     header=[0, 1], thousands=",")
    if table == "A-4": 
        # Table "Energy Consumption Data by Fuel Type (TBtu) and Adjusted 
        # Energy Consumption Data"
        # Extra row to drop in this table
        df = df.drop([0])
    header_name = ""
    newcols = []  # empty list to have new column names
    for i in range(len(df.columns)):
        fuel_type = str(df.iloc[0, i])
        for abbrev, full_name in SECTOR_DICT.items():
            fuel_type = fuel_type.replace(abbrev, full_name)
        fuel_type = fuel_type.strip()

        col_name = df.columns[i][1]
        if "Unnamed" in col_name:
            column_name = header_name
        elif col_name in ANNEX_HEADERS.keys():
            column_name = ANNEX_HEADERS[col_name]
            header_name = ANNEX_HEADERS[col_name]

        newcols.append(f"{column_name} - {fuel_type}")
    df.columns = newcols  # assign column names
    df = df.iloc[1:, :]  # exclude first row
    df.dropna(how='all', inplace=True)
    df = df.reset_index(drop=True)
    return df


def ghg_call(*, resp, url, year, config, **_):
    """
    Convert response for calling url to pandas dataframe, begin parsing df
    into FBA format
    :param resp: df, response from url call
    :param url: string, url
    :param year: year
    :param config: dictionary, items in FBA method yaml
    :return: pandas dataframe of original source data
    """
    with zipfile.ZipFile(io.BytesIO(resp.content), "r") as f:
        frames = []
        if any(x in url for x in ['annex', 'Annex']):
            is_annex = True
            t_tables = config['Annex']
        else:
            is_annex = False
            t_tables = config['Tables']
        for chapter, tables in t_tables.items():
            for table in tables:
                df = None
                tbl_year = tables[table].get('year')
                if tbl_year is not None and tbl_year != year:
                    # Skip tables when the year does not align with target year
                    continue

                table_name = tables[table].get('table_name', table)
                if is_annex:
                    path = config['path']['annex']
                else:
                    path = config['path']['base']
                path = (path.replace('{chapter}', chapter)
                            .replace('{table_name}', table_name))

                # Handle special case of table 3-22 in external data folder
                if table == "3-22b":
                    if str(year) in ['2020']:
                        # Skip 3-22b for current year (use 3-22 instead)
                        continue
                    else:
                        df = pd.read_csv(f"{externaldatapath}/GHGI_Table_{table}.csv",
                                         skiprows=2, encoding="ISO-8859-1", thousands=",")
                else:
                    try:
                        data = f.open(path)
                    except KeyError:
                        log.error(f"error reading {table}")
                        continue
                
                if table in ['3-10', '5-28', 'A-73', 'A-97']:
                    # Skip single row
                    df = pd.read_csv(data, skiprows=1, encoding="ISO-8859-1",
                                     thousands=",", decimal=".")
                    df = df.rename(columns={'2010a':'2010'})
                elif table == "3-22":
                    # Skip first two rows, as usual, but make headers the next 3 rows:
                    df = pd.read_csv(data, skiprows=2, encoding="ISO-8859-1",
                                     header=[0, 1, 2], thousands=",")
                    # The next two rows are headers and the third is units:
                    new_headers = []
                    for col in df.columns:
                        # unit = col[2]
                        new_header = 'Unnamed: 0'
                        if 'Unnamed' not in col[0]:
                            if 'Unnamed' not in col[1]:
                                new_header = f'{col[0]} {col[1]}'
                            else:
                                new_header = col[0]
                            if 'Unnamed' not in col[2]:
                                new_header += f' {col[2]}'
                            # unit = col[2]
                        elif 'Unnamed' in col[0] and 'Unnamed' not in col[2]:
                            new_header = col[2]
                        new_headers.append(new_header)
                    df.columns = new_headers
                elif table in ANNEX_ENERGY_TABLES:
                    df = annex_yearly_tables(data, table)
                elif table != '3-22b':
                    # Except for 3-22b already as df, 
                    # Proceed with default case
                    df = pd.read_csv(data, skiprows=2, encoding="ISO-8859-1",
                                     thousands=",")

                if table == '3-13':
                    # remove notes from column headers in some years
                    cols = [c[:4] for c in list(df.columns[1:])]
                    df = df.rename(columns=dict(zip(df.columns[1:], cols)))

                if df is not None and len(df.columns) > 1:
                    years = YEARS.copy()
                    years.remove(str(year))
                    df = df.drop(columns=(DROP_COLS + years), errors='ignore')
                    df["SourceName"] = f"EPA_GHGI_T_{table.replace('-', '_')}"
                    frames.append(df)
                else:
                    log.warning(f"Error in generating {table}")
        return frames


def get_unnamed_cols(df):
    """
    Get a list of all unnamed columns, used to drop them.
    :param df: df being formatted
    :return: list, unnamed columns
    """
    return [col for col in df.columns if "Unnamed" in col]


def get_table_meta(source_name, config):
    """Find and return table meta from source_name."""
    if "_A_" in source_name:
        td = config['Annex']
    else:
        td = config['Tables']
    for chapter in td.keys():
        for k, v in td[chapter].items():
            if source_name.endswith(k.replace("-", "_")):
                return v

def is_consumption(source_name, config):
    """
    Determine whether the given source contains consumption or production data.
    :param source_name: df
    :return: True or False
    """
    if 'consum' in get_table_meta(source_name, config)['desc'].lower():
        return True
    return False

def strip_char(text):
    """
    Removes the footnote chars from the text
    """
    text = text + " "
    notes = ["f, g", " a ", " b ", " c ", " d ", " e ", " f ", " g ",
             " h ", " i ", " j ", " k ", " l ", " b,c ", " h,i ", " f,g ",
             ")b", ")f", ")k", "b,c", "h,i"]
    for i in notes:
        if i in text:
            text_split = text.split(i)
            text = text_split[0]

    footnotes = {'Gasolineb': 'Gasoline',
                 'Trucksc': 'Trucks',
                 'Boatsd': 'Boats',
                 'Boatse': 'Boats',
                 'Fuelsb': 'Fuels',
                 'Fuelsf': 'Fuels',
                 'Consumptiona': 'Consumption',
                 'Aircraftg': 'Aircraft',
                 'Pipelineh': 'Pipeline',
                 'Electricityh': 'Electricity',
                 'Electricityl': 'Electricity',
                 'Ethanoli': 'Ethanol',
                 'Biodieseli': 'Biodiesel',
                 'Changee': 'Change',
                 'Emissionsc': 'Emissions',
                 'Equipmentd': 'Equipment',
                 'Equipmente': 'Equipment',
                 'Totalf': 'Total',
                 'Roadg': 'Road',
                 'Otherf': 'Other',
                 'Railc': 'Rail',
                 'Usesb': 'Uses',
                 'Substancesd': 'Substances',
                 'Territoriesa': 'Territories',
                 'Roadb': 'Road',
                 'Raile': 'Rail',
                 'LPGf': 'LPG',
                 'Gasf': 'Gas',
                 'Gasolinec': 'Gasoline',
                 'Gasolinef': 'Gasoline',
                 'Fuelf': 'Fuel',
                 'Amendmenta': 'Amendment',
                 'Residue Nb': 'Residue N',
                 'Residue Nd': 'Residue N',
                 'Landa': 'Land',
                 'Landb': 'Land',
                 'landb': 'land',
                 'landc': 'land',
                 'landd': 'land',
                 'Settlementsc': 'Settlements',
                 'Wetlandse': 'Wetlands',
                 'Settlementsf': 'Settlements',
                 'Totali': 'Total',
                 'Othersa': 'Others',
                 'N?O': 'N2O',
                 'Distillate Fuel Oil (Diesel': 'Distillate Fuel Oil',
                 'Natural gas': 'Natural Gas', # Fix capitalization inconsistency
                 'N2O (Semiconductors)': 'N2O',
                 'HGLb': 'HGL',
                 }
    for key in footnotes:
        text = text.replace(key, footnotes[key])

    return ' '.join(text.split()) # remove extra spaces between words



def ghg_parse(*, df_list, year, config, **_):
    """
    Combine, parse, and format the provided dataframes
    :param df_list: list of dataframes to concat and format
    :param year: year
    :param config: dictionary, items in FBA method yaml
    :return: df, parsed and partially formatted to flowbyactivity
        specifications
    """
    cleaned_list = []
    for df in df_list:
        source_name = df["SourceName"][0]
        table_name = source_name[11:].replace("_","-")
        log.info(f'Processing {source_name}')

        # Specify to ignore errors in case one of the drop_cols is missing.
        df = df.drop(columns=get_unnamed_cols(df), errors='ignore')
        is_cons = is_consumption(source_name, config)

        # Rename to "ActivityProducedBy" or "ActivityConsumedBy":
        if is_cons:
            df = df.rename(columns={df.columns[0]: "ActivityConsumedBy"})
            df["ActivityProducedBy"] = 'None'
        else:
            df = df.rename(columns={df.columns[0]: "ActivityProducedBy"})
            df["ActivityConsumedBy"] = 'None'

        df["FlowType"] = "ELEMENTARY_FLOW"
        df["Location"] = "00000"

        id_vars = ["SourceName", "ActivityConsumedBy", "ActivityProducedBy",
                   "FlowType", "Location"]

        df.set_index(id_vars)

        meta = get_table_meta(source_name, config)

        if table_name in ['3-22']:
            df = df.melt(id_vars=id_vars,
                         var_name=meta.get('melt_var'),
                         value_name="FlowAmount")
            df = df.rename(columns={"ActivityConsumedBy": "ActivityProducedBy",
                                    "ActivityProducedBy": "ActivityConsumedBy"})
            name_unit = series_separate_name_and_units(df['FlowName'],
                                                       meta['activity'],
                                                       meta['unit'])
            df['FlowName'] = name_unit['names']
            df['Unit'] = name_unit['units']
            df['Year'] = year

        elif table_name in ['4-14', '4-33', '4-50', '4-80']:
            # When Year is the first column in the table, need to make this correction
            df = df.rename(columns={'ActivityProducedBy': 'Year',
                                    'Year': 'ActivityProducedBy'})
            # Melt on custom defined variable
            melt_var = meta.get('melt_var')
            if melt_var in id_vars:
                id_vars.remove(melt_var)
            elif 'ActivityProducedBy' not in df:
                df["ActivityProducedBy"] = 'None'
            id_vars.append('Year')
            df = df.melt(id_vars=id_vars, var_name=melt_var,
                         value_name="FlowAmount")

        elif table_name in ANNEX_ENERGY_TABLES:
            df = df.melt(id_vars=id_vars, var_name="FlowName",
                         value_name="FlowAmount")
            df["Year"] = year
            for index, row in df.iterrows():
                col_name = row['FlowName']
                acb = row['ActivityConsumedBy'].strip()
                name_split = col_name.split(" (")
                source = name_split[1].split('- ')[1]
                # Append column name after dash to activity
                activity = f"{acb.strip()} {name_split[1].split('- ')[1]}"

                df.loc[index, 'Description'] = meta['desc']
                if name_split[0] == "Emissions":
                    df.loc[index, 'FlowName'] = meta['emission']
                    df.loc[index, 'Unit'] = meta['emission_unit']
                    df.loc[index, 'Class'] = meta['emission_class']
                    df.loc[index, 'Compartment'] = meta['emission_compartment']
                    df.loc[index, 'ActivityProducedBy'] = activity
                    df.loc[index, 'ActivityConsumedBy'] = "None"
                else: # "Consumption"
                    df.loc[index, 'FlowName'] = acb
                    df.loc[index, 'FlowType'] = "TECHNOSPHERE_FLOW"
                    df.loc[index, 'Unit'] = meta['unit']
                    df.loc[index, 'Class'] = meta['class']
                    df.loc[index, 'ActivityProducedBy'] = "None"
                    df.loc[index, 'ActivityConsumedBy'] = source

        else:
            # Standard years (one or more) as column headers
            df = df.melt(id_vars=id_vars, var_name="Year",
                         value_name="FlowAmount")

        # Dropping all rows with value "+": represents non-zero value
        df["FlowAmount"].replace("\+", np.nan, inplace=True, regex=True)
        # Dropping all rows with value "NE"
        df["FlowAmount"].replace(" NE ", np.nan, inplace=True)
        df["FlowAmount"].replace("NE", np.nan, inplace=True)
        # Convert all empty cells to nan cells
        df["FlowAmount"].replace("", np.nan, inplace=True)
        # Table 3-10 has some NO (Not Occuring) values, dropping these.
        df["FlowAmount"].replace(" NO ", np.nan, inplace=True)
        df["FlowAmount"].replace("NO", np.nan, inplace=True)
        # Table A-118 has some IE values, dropping these.
        df["FlowAmount"].replace("IE", np.nan, inplace=True)
        df["FlowAmount"].replace(r'NO ', np.nan, inplace=True)

        # Drop any nan rows
        df.dropna(subset=['FlowAmount'], inplace=True)

        if table_name not in ANNEX_ENERGY_TABLES:
            if 'Unit' not in df:
                df['Unit'] = meta.get("unit")
            if 'FlowName' not in df:
                df['FlowName'] = meta.get('flow')

            df["Class"] = meta.get("class")
            df["Description"] = meta.get("desc")
            df["Compartment"] = meta.get("compartment")

        if 'Year' not in df.columns:
            df['Year'] = year
        else:
            df = df[df['Year'].astype(str).isin([year])]

        # Add DQ scores
        df["DataReliability"] = 5  # tmp
        df["DataCollection"] = 5  # tmp
        # Fill in the rest of the Flow by fields so they show "None" instead of nan
        df["MeasureofSpread"] = 'None'
        df["DistributionType"] = 'None'
        df["LocationSystem"] = 'None'
        df = assign_fips_location_system(df, str(year))

<<<<<<< HEAD
        # modified_activity_list = ["ES-5"]
        multi_chem_names = ["2-1", "3-104", "4-46", "5-7", "5-29", "ES-5"]
        source_No_activity = ["3-22", "3-22b"]
        # Handle tables with 1 parent level category
        source_activity_1 = ["3-7", "3-8", "3-9", "3-10", "3-13", "3-14", "3-15",
                             "5-18", "5-19", "A-76", "A-77"]
        # Tables with sub categories
        source_activity_2 =  ["3-38", "3-63", "A-103"]
=======
        # Define special table lists from config      
        multi_chem_names = config.get('multi_chem_names')
        source_No_activity = config.get('source_No_activity')
        source_activity_1 = config.get('source_activity_1')
        source_activity_1_fuel = config.get('source_activity_1_fuel')
        source_activity_2 = config.get('source_activity_2')
>>>>>>> 59411bd1

        if table_name in multi_chem_names:
            bool_apb = False
            bool_LULUCF = False
            apbe_value = ""
            flow_name_list = ["CO2", "CH4", "N2O", "NF3", "HFCs", "PFCs",
                              "SF6", "NF3", "CH4 a", "N2O b", "CO", "NOx"]
            for index, row in df.iterrows():
                apb_value = strip_char(row["ActivityProducedBy"])
                if "CH4" in apb_value:
                    apb_value = "CH4"
                elif "N2O" in apb_value and apb_value != "N2O from Product Uses":
                    apb_value = "N2O"
                elif "CO2" in apb_value:
                    apb_value = "CO2"

                if apb_value in flow_name_list:
                    if bool_LULUCF:
                        df = df.drop(index)
                    else:
                        apbe_value = apb_value
                        df.loc[index, 'FlowName'] = apbe_value
                        df.loc[index, 'ActivityProducedBy'] = "All activities"
                        bool_apb = True
                elif apb_value.startswith('LULUCF'):
                    df.loc[index, 'FlowName'] = 'CO2e'
                    df.loc[index, 'ActivityProducedBy'] = strip_char(apb_value)
                    bool_LULUCF = True
                elif apb_value.startswith(('Total', 'Net')):
                    df = df.drop(index)
                else:
                    apb_txt = df.loc[index, 'ActivityProducedBy']
                    apb_txt = strip_char(apb_txt)
                    df.loc[index, 'ActivityProducedBy'] = apb_txt
                    if bool_apb == True:
                        df.loc[index, 'FlowName'] = apbe_value

        elif table_name in source_No_activity:
            apbe_value = ""
            flow_name_list = ["Industry", "Transportation", "U.S. Territories"]
            for index, row in df.iterrows():
                unit = row["Unit"]
                if unit.strip() == "MMT  CO2":
                        df.loc[index, 'Unit'] = "MMT CO2e"
                if df.loc[index, 'Unit'] != "MMT CO2e":
                    df = df.drop(index)
                else:
                    df.loc[index, 'FlowName'] = meta.get('flow')
                    # use .join and split to remove interior spaces
                    apb_value = " ".join(row["ActivityProducedBy"].split())
                    apb_value = apb_value.replace("°", "")
                    if apb_value in flow_name_list:
                        # set header
                        apbe_value = apb_value
                        df.loc[index, 'ActivityProducedBy'
                               ] = f"{apbe_value} All activities"
                    else:
                        # apply header
                        apb_txt = strip_char(apb_value)
                        df.loc[index, 'ActivityProducedBy'
                               ] = f"{apbe_value} {apb_txt}"
                    if "Total" == apb_value or "Total " == apb_value:
                        df = df.drop(index)

        elif table_name in (source_activity_1 + source_activity_1_fuel) :
            apbe_value = ""
            activity_subtotal_sector = ["Electric Power", "Industrial", "Commercial",
                                 "Residential", "U.S. Territories",
                                 "Transportation",
                                 "Exploration",
                                 "Production (Total)", "Refining",
                                 "Crude Oil Transportation",
                                 "Cropland", "Grassland"]
            activity_subtotal_fuel = [
                "Gasoline", "Distillate Fuel Oil",
                "Jet Fuel", "Aviation Gasoline", "Residual Fuel Oil",
                "Natural Gas", "LPG", "Electricity",
                "Fuel Type/Vehicle Type", "Diesel On-Road",
                "Alternative Fuel On-Road", "Non-Road",
                "Gasoline On-Road", "Distillate Fuel Oil",
                "Biofuels-Ethanol", "Biofuels-Biodiesel",
                ]
            if table_name in source_activity_1:
                activity_subtotal = activity_subtotal_sector
            else:
                activity_subtotal = activity_subtotal_fuel
            for index, row in df.iterrows():
                apb_value = strip_char(row["ActivityProducedBy"])
                if apb_value in activity_subtotal:
                    # set the header
                    apbe_value = apb_value
                    df.loc[index, 'ActivityProducedBy'
                           ] = f"All activities {apbe_value}"
                else:
                    # apply the header
                    apb_txt = apb_value
                    if table_name == "3-10":
                        # Separate Flows and activities for this table
                        df.loc[index, 'ActivityProducedBy'] = apbe_value
                        df.loc[index, 'FlowName'] = apb_txt
                    else:
                        df.loc[index, 'ActivityProducedBy'
                               ] = f"{apb_txt} {apbe_value}"
                if apb_value.startswith("Total"):
                    df = df.drop(index)

        elif table_name in source_activity_2:
            bool_apb = False
            apbe_value = ""
            flow_name_list = ["Explorationb", "Production", "Processing",
                              "Transmission and Storage", "Distribution",
                              "Crude Oil Transportation", "Refining",
                              "Exploration", "Mobile AC",
                              "Refrigerated Transport",
                              "Comfort Cooling for Trains and Buses"]
            for index, row in df.iterrows():
                apb_value = row["ActivityProducedBy"]
                start_activity = row["FlowName"]
                if apb_value.strip() in flow_name_list:
                    apbe_value = apb_value
                    if apbe_value == "Explorationb":
                        apbe_value = "Exploration"
                    df.loc[index, 'FlowName'] = start_activity
                    df.loc[index, 'ActivityProducedBy'] = apbe_value
                    bool_apb = True
                else:
                    if bool_apb == True:
                        df.loc[index, 'FlowName'] = start_activity
                        apb_txt = df.loc[index, 'ActivityProducedBy']
                        apb_txt = strip_char(apb_txt)
                        if apb_txt == "Gathering and Boostingc":
                            apb_txt = "Gathering and Boosting"
                        df.loc[index, 'ActivityProducedBy'
                               ] = f"{apbe_value} - {apb_txt}"
                    else:
                        apb_txt = df.loc[index, 'ActivityProducedBy']
                        apb_txt = strip_char(apb_txt)
                        df.loc[index, 'ActivityProducedBy'
                               ] = f"{apb_txt} {apbe_value}"
                if "Total" == apb_value or "Total " == apb_value:
                    df = df.drop(index)

        elif table_name == "A-73":
            fuel_name = ""
            A_79_unit_dict = {'Natural Gas': 'trillion cubic feet',
                              'Electricity': 'million kilowatt-hours'}
            df.loc[:, 'FlowType'] = 'TECHNOSPHERE_FLOW'
            for index, row in df.iterrows():
                if row["ActivityConsumedBy"].startswith(' '):
                    # indicates subcategory
                    df.loc[index, 'ActivityConsumedBy'] = strip_char(
                        df.loc[index, 'ActivityConsumedBy'])
                    df.loc[index, 'FlowName'] = fuel_name
                else:
                    # fuel header
                    fuel_name = df.loc[index, 'ActivityConsumedBy']
                    fuel_name = strip_char(fuel_name.split('(')[0])
                    df.loc[index, 'ActivityConsumedBy'] = "All activities"
                    df.loc[index, 'FlowName'] = fuel_name
                if fuel_name in A_79_unit_dict.keys():
                    df.loc[index, 'Unit'] = A_79_unit_dict[fuel_name]

        else:
            if table_name in ["4-48"]:
                # Assign activity as flow for technosphere flows
                df.loc[:, 'FlowType'] = 'TECHNOSPHERE_FLOW'
                df.loc[:, 'FlowName'] = df.loc[:, 'ActivityProducedBy']

            elif table_name in ["4-86", "4-96", "4-100"]:
                # Table with flow names as Rows
                df.loc[:, 'FlowName'] = (df.loc[:, 'ActivityProducedBy']
                                         .apply(lambda x: strip_char(x)))
                df = df[~df['FlowName'].str.contains("Total")]
                df.loc[:, 'ActivityProducedBy'] = meta.get('activity')

            elif table_name in ["4-33", "4-50", "4-80"]:
                # Table with units or flows as columns
                df.loc[:, 'ActivityProducedBy'] = meta.get('activity')
                df.loc[df['Unit'] == 'MMT CO2 Eq.', 'Unit'] = 'MMT CO2e'
                df.loc[df['Unit'].str.contains('kt'), 'Unit'] = 'kt'

            elif table_name in ["4-14", "4-102", "A-95"]:
                # Remove notes from activity names
                for index, row in df.iterrows():
                    apb_value = strip_char(row["ActivityProducedBy"].split("(")[0])
                    df.loc[index, 'ActivityProducedBy'] = apb_value

        df['ActivityProducedBy'] = df['ActivityProducedBy'].str.strip()
        df['ActivityConsumedBy'] = df['ActivityConsumedBy'].str.strip()
        df['FlowName'] = df['FlowName'].str.strip()

        # Update location for terriory-based activities
        df.loc[(df['ActivityProducedBy'].str.contains("U.S. Territor")) |
               (df['ActivityConsumedBy'].str.contains("U.S. Territor")),
               'Location'] = "99000"

        df.drop(df.loc[df['ActivityProducedBy'] == "Total"].index, inplace=True)
        df.drop(df.loc[df['FlowName'] == "Total"].index, inplace=True)

        df = df.loc[:, ~df.columns.duplicated()]
        # Remove commas from numbers again in case any were missed:
        df["FlowAmount"].replace(',', '', regex=True, inplace=True)
        cleaned_list.append(df)

    return cleaned_list


def get_manufacturing_energy_ratios(year):
<<<<<<< HEAD
    """Calculate energy ratio by fuel between EIA MECS and GHGI."""
    flows = [('Industrial Other Coal', 'Coal'), ('Natural Gas', 'Natural Gas')]
    # ^^^ (GHGI flow name, MECS flow name)

    mecs_config = load_yaml_dict('EIA_MECS_Energy', flowbytype='FBA')
    ghgi_config = load_yaml_dict('EPA_GHGI', flowbytype='FBA')

    mecs_year = min(mecs_config.get('years'), key=lambda x: abs(x - year))

    mecs = (
        flowsa.getFlowByActivity('EIA_MECS_Energy', mecs_year)
        .select_by_fields({
            'Class': 'Energy',
            'ActivityConsumedBy': '31-33',
            'Location': '00000',
            # 'Description': ['Table 3.2', 'Table 2.2'],
            'Unit': 'Trillion Btu'
        })
        .standardize_units(year=mecs_year)
    )

    # Identify the corresponding GHGI table
    for t, v in ghgi_config['Annex']['Annex'].items():
=======
    """Calculate energy ratio by fuel between GHGI and EIA MECS."""
    # flow correspondence between GHGI and MECS
    flow_corr = {'Industrial Other Coal': 'Coal',
                 'Natural Gas': 'Natural Gas',
                 }

    def closest_value(input_list, input_value):
        difference = lambda input_list : abs(input_list - input_value)
        return min(input_list, key=difference)

    mecs_year = closest_value(load_yaml_dict('EIA_MECS_Energy',
                                             flowbytype='FBA').get('years'),
                              year)

    # Filter MECS for total national energy consumption for manufacturing sectors
    mecs = load_fba_w_standardized_units(datasource='EIA_MECS_Energy',
                                         year=mecs_year,
                                         flowclass='Energy')
    mecs = (mecs.loc[(mecs['ActivityConsumedBy'] == '31-33') &
                     (mecs['Location'] == '00000') &
                     (mecs['Description'].isin(['Table 3.2', 'Table 2.2']))]
            .reset_index(drop=True))
    mecs = EIA_MECS.mecs_energy_fba_cleanup(mecs, None)

    # Identify the GHGI table that matches EIA_MECS
    for t, v in (load_yaml_dict('EPA_GHGI', 'FBA')
                 .get('Annex').get('Annex 2').items()):
>>>>>>> 59411bd1
        if ((v.get('class') == 'Energy')
                & ('Energy Consumption Data' in v.get('desc'))
                & (v.get('year') == str(mecs_year))):
            ghgi_table = f"EPA_GHGI_T_{t.replace('-', '_')}"
            break
    else:
        log.error('unable to identify corresponding GHGI table')

    ghgi = (
        flowsa.getFlowByActivity(ghgi_table, mecs_year)
        .select_by_fields({
            'Class': 'Energy',
            'ActivityConsumedBy': 'Industrial'
        })
    )

    ratio_dict = {}
    for ghgi_flow, mecs_flow in flows:
        mecs_energy = mecs.query(f'FlowName == @mecs_flow').FlowAmount.values[0]
        ghgi_energy = ghgi.query(f'FlowName == @ghgi_flow').FlowAmount.values[0]

        ratio_dict[mecs_flow] = min(mecs_energy / ghgi_energy, 1)

    return ratio_dict


def allocate_industrial_combustion(fba, *_, **__):
    """
    Split industrial combustion emissions into two buckets to be further allocated.

    clean_fba_df_fxn. Calculate the percentage of fuel consumption captured in
    EIA MECS relative to EPA GHGI. Create new activities to distinguish those
    which use EIA MECS as allocation source and those that use alternate source.
    """
    year = fba.config.get('year') or __['source_dict']['year']
    pct_dict = get_manufacturing_energy_ratios(year)

    # activities reflect flows in A_14 and 3_8 and 3_9
    activities_to_split = {'Industrial Other Coal Industrial': 'Coal',
                           'Natural Gas Industrial': 'Natural Gas',
                           'Coal Industrial': 'Coal',
                           }

    for activity, fuel in activities_to_split.items():
        df_subset = fba.loc[fba['ActivityProducedBy'] == activity].reset_index(drop=True)
        if len(df_subset) == 0:
            continue
        df_subset['FlowAmount'] = df_subset['FlowAmount'] * pct_dict[fuel]
        df_subset['ActivityProducedBy'] = f"{activity} - Manufacturing"
        fba.loc[fba['ActivityProducedBy'] == activity,
               'FlowAmount'] = fba['FlowAmount'] * (1-pct_dict[fuel])
        fba = pd.concat([fba, df_subset], ignore_index=True)

    return fba


def split_HFCs_by_type(fba, **_):
    """Speciates HFCs and PFCs for all activities based on T_4_100.
    clean_fba_before_mapping_df_fxn"""
    splits = load_fba_w_standardized_units(datasource='EPA_GHGI_T_4_100',
                                           year=fba['Year'][0])
    splits['pct'] = splits['FlowAmount'] / splits['FlowAmount'].sum()
    splits = splits[['FlowName', 'pct']]

    speciated_df = fba.apply(lambda x: [p * x['FlowAmount'] for p in splits['pct']],
                            axis=1, result_type='expand')
    speciated_df.columns = splits['FlowName']
    speciated_df = pd.concat([fba, speciated_df], axis=1)
    speciated_df = speciated_df.melt(id_vars=flow_by_activity_fields.keys(),
                                     var_name='Flow')
    speciated_df['FlowName'] = speciated_df['Flow']
    speciated_df['FlowAmount'] = speciated_df['value']
    speciated_df.drop(columns=['Flow', 'value'], inplace=True)

    return speciated_df


def subtract_HFC_transport_emissions(df):
    """Remove the portion of transportation emissions which are sourced elsewhere."""
    transport_df = load_fba_w_standardized_units(datasource='EPA_GHGI_T_A_97',
                                                 year=df['Year'][0])
    activity_list = ['Mobile AC', 'Comfort Cooling for Trains and Buses',
                     'Refrigerated Transport'] # Total of all sub categories
    transport_df = transport_df[transport_df['ActivityProducedBy'].isin(activity_list)]
    df.loc[df['ActivityProducedBy'] == 'Refrigeration/Air Conditioning',
           'FlowAmount'] = df['FlowAmount'] - transport_df['FlowAmount'].sum()
    return df


def allocate_HFC_to_residential(df):
    """Split HFC emissions into two buckets to be further allocated.

    Calculate the portion of Refrigerants applied to households based on production of
    household: 335222
    industry: 333415
    """
    make_df = load_fba_w_standardized_units(datasource='BEA_Make_Detail_BeforeRedef',
                                            year=2012)
    household = make_df[(make_df['ActivityProducedBy'] == '335222') &
                        (make_df['ActivityConsumedBy'] == '335222')
                        ].reset_index()['FlowAmount'][0]
    industry = make_df[(make_df['ActivityProducedBy'] == '333415') &
                       (make_df['ActivityConsumedBy'] == '333415')
                       ].reset_index()['FlowAmount'][0]

    activity = 'Refrigeration/Air Conditioning'
    df_subset = df.loc[df['ActivityProducedBy'] == activity].reset_index(drop=True)
    df_subset['FlowAmount'] = df_subset[
        'FlowAmount'] * (household / (industry + household))
    df_subset['ActivityProducedBy'] = f"{activity} - Households"
    df.loc[df['ActivityProducedBy'] == activity,
           'FlowAmount'] = df['FlowAmount'] * (industry / (industry + household))
    df = pd.concat([df, df_subset], ignore_index=True)

    return df


def split_HFC_foams(df):
    """Split HFC emissions from foams into two buckets to be allocated separately.

    Calculate the portion for
    Polystyrene: 326140
    Urethane: 326150
    """
    make_df = load_fba_w_standardized_units(datasource='BEA_Make_Detail_BeforeRedef',
                                            year=2012)
    polystyrene = make_df[(make_df['ActivityProducedBy'] == '326140') &
                          (make_df['ActivityConsumedBy'] == '326140')
                          ].reset_index()['FlowAmount'][0]
    urethane = make_df[(make_df['ActivityProducedBy'] == '326150') &
                       (make_df['ActivityConsumedBy'] == '326150')
                       ].reset_index()['FlowAmount'][0]

    activity = 'Foams'
    df_subset = df.loc[df['ActivityProducedBy'] == activity].reset_index(drop=True)
    df_subset['FlowAmount'] = df_subset[
        'FlowAmount'] * (polystyrene / (urethane + polystyrene))
    df_subset['ActivityProducedBy'] = f"{activity} - Polystyrene"
    df.loc[df['ActivityProducedBy'] == activity, 'FlowAmount'] = df[
        'FlowAmount'] * (urethane / (urethane + polystyrene))
    df.loc[df['ActivityProducedBy'] == activity,
           'ActivityProducedBy'] = f"{activity} - Urethane"
    df = pd.concat([df, df_subset], ignore_index=True)

    return df


def clean_HFC_fba(fba, **_):
    """Adjust HFC emissions for improved parsing.
    clean_fba_before_mapping_df_fxn used in EPA_GHGI_T_4_102."""
    df = subtract_HFC_transport_emissions(fba)
    df = allocate_HFC_to_residential(df)
    df = split_HFC_foams(df)
    df = split_HFCs_by_type(df)
    return df


def remove_HFC_kt(fba, **_):
    """Remove records of emissions in kt, data are also provided in MMT CO2e.
    clean_fba_before_mapping_df_fxn used in EPA_GHGI_T_4_50."""
    return fba.loc[fba['Unit'] != 'kt']


def adjust_transport_activities(df, **_):
    """Update activity names for improved transportatin parsing.
    clean_allocation_fba used in EPA_GHGI_T_A_14"""
    activities = {'Gasoline': ['Light-Duty Trucks',
                               'Passenger Cars'],
                  'Distillate Fuel Oil (Diesel Fuel)':
                      ['Medium- and Heavy-Duty Trucks',
                       'Buses'],
                 }
    for k, v in activities.items():
        df.loc[(df['ActivityConsumedBy'].isin(v)) &
               (df['FlowName'] == k),
               'ActivityConsumedBy'] = df['ActivityConsumedBy'] + f" - {k}"
    return df


def keep_six_digit_naics(df_w_sec, **_):
    """Keep only activities at the 6-digit NAICS level
    clean_allocation_fba_w_sec used for EPA_GHGI_T_A_73"""
    df_w_sec = replace_NoneType_with_empty_cells(df_w_sec)
    df_w_sec = df_w_sec.loc[
        (df_w_sec['SectorProducedBy'].apply(lambda x: len(x) == 6)) |
        (df_w_sec['SectorConsumedBy'].apply(lambda x: len(x) == 6))]
    return df_w_sec

if __name__ == "__main__":
    import flowsa
    # fba = flowsa.getFlowByActivity('EPA_GHGI_T_4_101', 2016)
    # df = clean_HFC_fba(fba)
    fba = flowsa.flowbyactivity.main(year=2017, source='EPA_GHGI')<|MERGE_RESOLUTION|>--- conflicted
+++ resolved
@@ -10,7 +10,6 @@
 import zipfile
 import numpy as np
 import pandas as pd
-import flowsa
 from flowsa.flowbyfunctions import assign_fips_location_system, \
     load_fba_w_standardized_units
 from flowsa.dataclean import replace_NoneType_with_empty_cells
@@ -490,23 +489,12 @@
         df["LocationSystem"] = 'None'
         df = assign_fips_location_system(df, str(year))
 
-<<<<<<< HEAD
-        # modified_activity_list = ["ES-5"]
-        multi_chem_names = ["2-1", "3-104", "4-46", "5-7", "5-29", "ES-5"]
-        source_No_activity = ["3-22", "3-22b"]
-        # Handle tables with 1 parent level category
-        source_activity_1 = ["3-7", "3-8", "3-9", "3-10", "3-13", "3-14", "3-15",
-                             "5-18", "5-19", "A-76", "A-77"]
-        # Tables with sub categories
-        source_activity_2 =  ["3-38", "3-63", "A-103"]
-=======
         # Define special table lists from config      
         multi_chem_names = config.get('multi_chem_names')
         source_No_activity = config.get('source_No_activity')
         source_activity_1 = config.get('source_activity_1')
         source_activity_1_fuel = config.get('source_activity_1_fuel')
         source_activity_2 = config.get('source_activity_2')
->>>>>>> 59411bd1
 
         if table_name in multi_chem_names:
             bool_apb = False
@@ -715,31 +703,6 @@
 
 
 def get_manufacturing_energy_ratios(year):
-<<<<<<< HEAD
-    """Calculate energy ratio by fuel between EIA MECS and GHGI."""
-    flows = [('Industrial Other Coal', 'Coal'), ('Natural Gas', 'Natural Gas')]
-    # ^^^ (GHGI flow name, MECS flow name)
-
-    mecs_config = load_yaml_dict('EIA_MECS_Energy', flowbytype='FBA')
-    ghgi_config = load_yaml_dict('EPA_GHGI', flowbytype='FBA')
-
-    mecs_year = min(mecs_config.get('years'), key=lambda x: abs(x - year))
-
-    mecs = (
-        flowsa.getFlowByActivity('EIA_MECS_Energy', mecs_year)
-        .select_by_fields({
-            'Class': 'Energy',
-            'ActivityConsumedBy': '31-33',
-            'Location': '00000',
-            # 'Description': ['Table 3.2', 'Table 2.2'],
-            'Unit': 'Trillion Btu'
-        })
-        .standardize_units(year=mecs_year)
-    )
-
-    # Identify the corresponding GHGI table
-    for t, v in ghgi_config['Annex']['Annex'].items():
-=======
     """Calculate energy ratio by fuel between GHGI and EIA MECS."""
     # flow correspondence between GHGI and MECS
     flow_corr = {'Industrial Other Coal': 'Coal',
@@ -767,34 +730,31 @@
     # Identify the GHGI table that matches EIA_MECS
     for t, v in (load_yaml_dict('EPA_GHGI', 'FBA')
                  .get('Annex').get('Annex 2').items()):
->>>>>>> 59411bd1
         if ((v.get('class') == 'Energy')
-                & ('Energy Consumption Data' in v.get('desc'))
-                & (v.get('year') == str(mecs_year))):
-            ghgi_table = f"EPA_GHGI_T_{t.replace('-', '_')}"
-            break
+        & ('Energy Consumption Data' in v.get('desc'))
+        & (v.get('year') == str(mecs_year))):
+                table = f"EPA_GHGI_T_{t.replace('-', '_')}"
+                break
     else:
         log.error('unable to identify corresponding GHGI table')
 
-    ghgi = (
-        flowsa.getFlowByActivity(ghgi_table, mecs_year)
-        .select_by_fields({
-            'Class': 'Energy',
-            'ActivityConsumedBy': 'Industrial'
-        })
-    )
-
-    ratio_dict = {}
-    for ghgi_flow, mecs_flow in flows:
-        mecs_energy = mecs.query(f'FlowName == @mecs_flow').FlowAmount.values[0]
-        ghgi_energy = ghgi.query(f'FlowName == @ghgi_flow').FlowAmount.values[0]
-
-        ratio_dict[mecs_flow] = min(mecs_energy / ghgi_energy, 1)
-
-    return ratio_dict
-
-
-def allocate_industrial_combustion(fba, *_, **__):
+    ghgi = load_fba_w_standardized_units(datasource=table,
+                                         year=mecs_year,
+                                         flowclass='Energy')
+    ghgi = ghgi[ghgi['ActivityConsumedBy']=='Industrial'].reset_index(drop=True)
+
+    pct_dict = {}
+    for ghgi_flow, mecs_flow in flow_corr.items():
+        # Calculate percent energy contribution from MECS based on v
+        mecs_energy = mecs.loc[mecs['FlowName'] == mecs_flow, 'FlowAmount'].values[0]
+        ghgi_energy = ghgi.loc[ghgi['FlowName'] == ghgi_flow, 'FlowAmount'].values[0]
+        pct = np.minimum(mecs_energy / ghgi_energy, 1)
+        pct_dict[mecs_flow] = pct
+
+    return pct_dict
+
+
+def allocate_industrial_combustion(fba, source_dict, **_):
     """
     Split industrial combustion emissions into two buckets to be further allocated.
 
@@ -802,8 +762,7 @@
     EIA MECS relative to EPA GHGI. Create new activities to distinguish those
     which use EIA MECS as allocation source and those that use alternate source.
     """
-    year = fba.config.get('year') or __['source_dict']['year']
-    pct_dict = get_manufacturing_energy_ratios(year)
+    pct_dict = get_manufacturing_energy_ratios(source_dict.get('year'))
 
     # activities reflect flows in A_14 and 3_8 and 3_9
     activities_to_split = {'Industrial Other Coal Industrial': 'Coal',
