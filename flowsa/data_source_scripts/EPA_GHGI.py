--- conflicted
+++ resolved
@@ -15,12 +15,9 @@
 from flowsa.dataclean import replace_NoneType_with_empty_cells
 from flowsa.settings import log, externaldatapath
 from flowsa.schema import flow_by_activity_fields
-<<<<<<< HEAD
 from flowsa.common import load_yaml_dict
-
-=======
 from flowsa.data_source_scripts import EIA_MECS
->>>>>>> 7af08c6d
+
 
 SECTOR_DICT = {'Res.': 'Residential',
                'Comm.': 'Commercial',
