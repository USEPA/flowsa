--- conflicted
+++ resolved
@@ -167,7 +167,6 @@
     return filtered
 
 
-<<<<<<< HEAD
 def eia_mecs_energy_parse(*, df_list, source, year, **_):
     """
     Combine, parse, and format the provided dataframes
@@ -239,8 +238,6 @@
     return unsuppressed.drop(columns='Suppressed')
 
 
-=======
->>>>>>> 15f09e59
 def clean_mecs_energy_fba_for_bea_summary(fba: FlowByActivity, **kwargs):
     naics_3 = fba.query('ActivityConsumedBy.str.len() == 3')
     naics_4 = fba.query('ActivityConsumedBy.str.len() == 4 '
