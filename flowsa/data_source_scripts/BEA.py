--- conflicted
+++ resolved
@@ -7,11 +7,7 @@
 
 Generation of BEA Gross Output data and industry transaction data as FBA,
 Source csv files for BEA data are documented
-<<<<<<< HEAD
 in scripts/write_BEA_data_from_useeior.py
-=======
-in scripts/pull_BEA_Make_and_Use_csv.py
->>>>>>> c93e7a01
 """
 
 import pandas as pd
