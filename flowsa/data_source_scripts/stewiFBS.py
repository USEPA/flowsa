# stewiFBS.py (flowsa)
# !/usr/bin/env python3
# coding=utf-8
"""
Functions to access data from stewi and stewicombo for use in flowbysector

These functions are called if referenced in flowbysectormethods as
data_format FBS_outside_flowsa with the function specified in FBS_datapull_fxn

Requires StEWI >= 0.9.5. https://github.com/USEPA/standardizedinventories

"""

import sys
import pandas as pd
from esupy.dqi import get_weighted_average
from flowsa.flowbyfunctions import assign_fips_location_system
from flowsa.dataclean import add_missing_flow_by_fields
from flowsa.sectormapping import map_flows
from flowsa.location import apply_county_FIPS, update_geoscale
from flowsa.common import load_crosswalk, sector_level_key
from flowsa.schema import flow_by_sector_fields
from flowsa.settings import log, scc_adjustmentpath
from flowsa.validation import replace_naics_w_naics_from_another_year


def stewicombo_to_sector(yaml_load):
    """
    Returns emissions from stewicombo in fbs format, requires stewi >= 0.9.5
    :param yaml_load: which may contain the following elements:
        local_inventory_name: (optional) a string naming the file from which to
                source a pregenerated stewicombo file stored locally (e.g.,
                'CAP_HAP_national_2017_v0.9.7_5cf36c0.parquet' or
                'CAP_HAP_national_2017')
        inventory_dict: a dictionary of inventory types and years (e.g.,
                {'NEI':'2017', 'TRI':'2017'})
        NAICS_level: desired NAICS aggregation level, using sector_level_key,
                should match target_sector_level
        geo_scale: desired geographic aggregation level ('national', 'state',
                'county'), should match target_geoscale
        compartments: list of compartments to include (e.g., 'water', 'air',
                'soil'), use None to include all compartments
        functions: list of functions (str) to call for additional processing
    :return: df, FBS format
    """

    import stewicombo
    from flowsa.data_source_scripts.EPA_NEI import drop_GHGs

    # determine if fxns specified in FBS method yaml
    if 'functions' not in yaml_load:
        functions = []
    else:
        functions = yaml_load['functions']

    inventory_name = yaml_load.get('local_inventory_name')

    NAICS_level_value = sector_level_key[yaml_load['NAICS_level']]

    df = None
    if inventory_name is not None:
        df = stewicombo.getInventory(inventory_name, True)
    if df is None:
        # run stewicombo to combine inventories, filter for LCI, remove overlap
        log.info('generating inventory in stewicombo')
        df = stewicombo.combineFullInventories(
            yaml_load['inventory_dict'], filter_for_LCI=True,
            remove_overlap=True, compartments=yaml_load['compartments'])

    if df is None:
<<<<<<< HEAD
        ## Inventories not found for stewicombo, return empty FBS
        return
=======
        # Inventories not found for stewicombo, return empty FBS
        return None
>>>>>>> d6ffa689

    df.drop(
        columns=['SRS_CAS', 'SRS_ID', 'FacilityIDs_Combined'], inplace=True)

    inventory_list = list(yaml_load['inventory_dict'].keys())

    if 'drop_GHGs' in functions:
        df = drop_GHGs(df)
        functions.remove('drop_GHGs')
    facility_mapping = extract_facility_data(yaml_load['inventory_dict'])
    # use NAICS from facility matcher so drop them here
    facility_mapping.drop(columns=['NAICS'], inplace=True)
    # merge dataframes to assign facility information based on facility IDs
    df = pd.merge(df, facility_mapping, how='left',
                  on='FacilityID')

    all_NAICS = obtain_NAICS_from_facility_matcher(inventory_list)
    df = pd.merge(df, all_NAICS, how='left', on=['FRS_ID', 'Source'])

    # add levelized NAICS code prior to aggregation
    df['NAICS_lvl'] = df['NAICS'].str[0:NAICS_level_value]

<<<<<<< HEAD
    if 'reassign_scc_to_sectors' in yaml_load:
        df = reassign_scc_to_sectors(df, yaml_load['inventory_dict']['NEI'],
                                     NAICS_level_value,
                                     yaml_load['reassign_scc_to_sectors'])
=======
    if 'reassign_airplane_emissions' in functions:
        df = reassign_airplane_emissions(
            df, yaml_load['inventory_dict']['NEI'], NAICS_level_value)
        functions.remove('reassign_airplane_emissions')
>>>>>>> d6ffa689

    df['MetaSources'] = df['Source']

    fbs = prepare_stewi_fbs(df, yaml_load['inventory_dict'],
                            yaml_load['NAICS_level'], yaml_load['geo_scale'])

    for function in functions:
        fbs = getattr(sys.modules[__name__], function)(fbs)

    return fbs


def stewi_to_sector(yaml_load):
    """
    Returns emissions from stewi in fbs format, requires stewi >= 0.9.5
    :param yaml_load: which may contain the following elements:
        inventory_dict: a dictionary of inventory types and years (e.g.,
                {'NEI':'2017', 'TRI':'2017'})
        NAICS_level: desired NAICS aggregation level, using sector_level_key,
                should match target_sector_level
        geo_scale: desired geographic aggregation level ('national', 'state',
                'county'), should match target_geoscale
        compartments: list of compartments to include (e.g., 'water', 'air',
                'soil'), use None to include all compartments
        functions: list of functions (str) to call for additional processing
    :return: df, FBS format
    """
    import stewi

    # determine if fxns specified in FBS method yaml
    if 'functions' not in yaml_load:
        functions = []
    else:
        functions = yaml_load['functions']

    NAICS_level_value = sector_level_key[yaml_load['NAICS_level']]
    # run stewi to generate inventory and filter for LCI
    df = pd.DataFrame()
    for database, year in yaml_load['inventory_dict'].items():
        inv = stewi.getInventory(
            database, year, filter_for_LCI=True, US_States_Only=True)
        inv['Year'] = year
        inv['MetaSources'] = database
        df = df.append(inv)
    if yaml_load['compartments'] is not None:
        df = df[df['Compartment'].isin(yaml_load['compartments'])]
    facility_mapping = extract_facility_data(yaml_load['inventory_dict'])
    # Convert NAICS to string (first to int to avoid decimals)
    facility_mapping['NAICS'] = \
        facility_mapping['NAICS'].astype(int).astype(str)
    facility_mapping = naics_expansion(facility_mapping)

    # merge dataframes to assign facility information based on facility IDs
    df = pd.merge(df, facility_mapping, how='left',
                  on='FacilityID')

    # add levelized NAICS code prior to aggregation
    df['NAICS_lvl'] = df['NAICS'].str[0:NAICS_level_value]

    fbs = prepare_stewi_fbs(df, yaml_load['inventory_dict'],
                            yaml_load['NAICS_level'], yaml_load['geo_scale'])

    for function in functions:
        fbs = getattr(sys.modules[__name__], function)(fbs)

    return fbs


def reassign_scc_to_sectors(df, year, NAICS_level_value, scc_file):
    """
    Reassigns emissions from a specific SCC/NAICS combination to a new NAICS.

    :param df: a dataframe of emissions and mapped faciliites from stewicombo
    :param year: year as str
<<<<<<< HEAD
    :param NAICS_level_value: desired NAICS aggregation level, using sector_level_key,
                should match target_sector_level
    :param scc_file:
=======
    :param NAICS_level_value: desired NAICS aggregation level,
        using sector_level_key, should match target_sector_level
>>>>>>> d6ffa689
    :return: df
    """
    import stewi
    from stewicombo.overlaphandler import remove_default_flow_overlaps
    from stewicombo.globals import addChemicalMatches

<<<<<<< HEAD
    scc = pd.read_csv(scc_adjustmentpath + scc_file + '.csv', dtype='str')

    # obtain and prepare SCC dataset
    df_fbp = stewi.getInventory('NEI', year, stewiformat='flowbyprocess')
    df_fbp = df_fbp[df_fbp['Process'].isin(scc['source_scc'])]
    df_fbp['Source'] = 'NEI'
    df_fbp = addChemicalMatches(df_fbp)
    df_fbp = remove_default_flow_overlaps(df_fbp, SCC=True)

    # merge in NAICS data
    facility_df = df[['FacilityID', 'NAICS', 'Location']]
    facility_df.drop_duplicates(keep='first', inplace=True)
    df_fbp = df_fbp.merge(facility_df, how='left', on='FacilityID')

    df_fbp['Year'] = year

    #TODO: expand naics list in scc file to include child naics
    df_fbp = df_fbp.merge(scc, how='inner',
                          left_on=['NAICS', 'Process'],
                          right_on=['source_naics', 'source_scc'])

    # subtract emissions by SCC from specific facilities
    df_emissions = df_fbp.groupby(['FacilityID', 'FlowName']).agg(
        {'FlowAmount': 'sum'})
    df_emissions.rename(columns={'FlowAmount': 'Emissions'}, inplace=True)
    df = df.merge(df_emissions, how='left',
                  on=['FacilityID', 'FlowName'])
    df[['Emissions']] = df[['Emissions']].fillna(value=0)
    df['FlowAmount'] = df['FlowAmount'] - df['Emissions']
    df.drop(columns=['Emissions'], inplace=True)

    # add back in emissions under the correct target NAICS
    df_fbp.drop(columns=['Process', 'NAICS', 'source_naics', 'source_scc',
                         'ProcessType', 'SRS_CAS', 'SRS_ID'],
                inplace=True)
    df_fbp.rename(columns={'target_naics': 'NAICS'}, inplace=True)
    df_fbp.loc[:, 'NAICS_lvl'] = df_fbp['NAICS'].str[0:NAICS_level_value]
    df = pd.concat([df, df_fbp], ignore_index=True)
=======
    # subtract emissions for air transportation from airports in NEI
    airport_NAICS = '4881'
    air_transportation_SCC = '2275020000'
    air_transportation_naics = '481111'
    log.info('Reassigning emissions from air transportation from airports')

    # obtain and prepare SCC dataset
    df_airplanes = stewi.getInventory('NEI', year,
                                      stewiformat='flowbyprocess')
    df_airplanes = df_airplanes[df_airplanes['Process'] ==
                                air_transportation_SCC]
    df_airplanes['Source'] = 'NEI'
    df_airplanes = addChemicalMatches(df_airplanes)
    df_airplanes = remove_default_flow_overlaps(df_airplanes, SCC=True)
    df_airplanes.drop(columns=['Process'], inplace=True)

    facility_mapping_air = df[['FacilityID', 'NAICS']]
    facility_mapping_air.drop_duplicates(keep='first', inplace=True)
    df_airplanes = df_airplanes.merge(facility_mapping_air, how='left',
                                      on='FacilityID')

    df_airplanes['Year'] = year
    df_airplanes = df_airplanes[
        df_airplanes['NAICS'].str[0:len(airport_NAICS)] == airport_NAICS]

    # subtract airplane emissions from airport NAICS at individual facilities
    df_planeemissions = df_airplanes[['FacilityID', 'FlowName', 'FlowAmount']]
    df_planeemissions.rename(
        columns={'FlowAmount': 'PlaneEmissions'}, inplace=True)
    df = df.merge(df_planeemissions, how='left',
                  on=['FacilityID', 'FlowName'])
    df[['PlaneEmissions']] = df[['PlaneEmissions']].fillna(value=0)
    df['FlowAmount'] = df['FlowAmount'] - df['PlaneEmissions']
    df.drop(columns=['PlaneEmissions'], inplace=True)

    # add airplane emissions under air transport NAICS
    df_airplanes.loc[:, 'NAICS_lvl'] = \
        air_transportation_naics[0:NAICS_level_value]
    df = pd.concat([df, df_airplanes], ignore_index=True)
>>>>>>> d6ffa689

    return df


def extract_facility_data(inventory_dict):
    """
    Returns df of facilities from each inventory in inventory_dict,
    including FIPS code
    :param inventory_dict: a dictionary of inventory types and years (e.g.,
                {'NEI':'2017', 'TRI':'2017'})
    :return: df
    """
    import stewi
<<<<<<< HEAD
    facilities_list = []
    # load facility data from stewi output directory, keeping only the facility IDs,
    # and geographic information

    for database, year in inventory_dict.values():
        facilities = stewi.getInventoryFacilities(database, year)
        facilities = facilities[['FacilityID', 'State', 'County', 'NAICS']]
        if len(facilities[facilities.duplicated(subset='FacilityID', keep=False)]) > 0:
            log.debug(f'Duplicate facilities in {database}_{year} - keeping first listed')
=======
    facility_mapping = pd.DataFrame()
    # load facility data from stewi output directory, keeping only the
    # facility IDs, and geographic information
    inventory_list = list(inventory_dict.keys())

    for i in range(len(inventory_dict)):
        # define inventory name as inventory type + inventory year
        # (e.g., NEI_2017)
        database = inventory_list[i]
        year = list(inventory_dict.values())[i]
        inventory_name = database + '_' + year
        facilities = stewi.getInventoryFacilities(database, year)
        facilities = facilities[['FacilityID', 'State', 'County', 'NAICS']]
        if len(facilities[facilities.duplicated(
                subset='FacilityID', keep=False)]) > 0:
            log.debug('Duplicate facilities in %s - keeping first listed',
                      inventory_name)
>>>>>>> d6ffa689
            facilities.drop_duplicates(subset='FacilityID',
                                       keep='first', inplace=True)
        facilities_list.append(facilities)

    facility_mapping = pd.concat(facilities_list, ignore_index=True)
    # Apply FIPS to facility locations
    facility_mapping = apply_county_FIPS(facility_mapping)

    return facility_mapping


def obtain_NAICS_from_facility_matcher(inventory_list):
    """
    Returns dataframe of all facilities with included in inventory_list with
    their first or primary NAICS.
    :param inventory_list: a list of inventories (e.g., ['NEI', 'TRI'])
    :return: df
    """
    import facilitymatcher
    # Access NAICS From facility matcher and assign based on FRS_ID
    all_NAICS = \
        facilitymatcher.get_FRS_NAICSInfo_for_facility_list(
            frs_id_list=None, inventories_of_interest_list=inventory_list)
    all_NAICS = all_NAICS.loc[all_NAICS['PRIMARY_INDICATOR'] == 'PRIMARY']
    all_NAICS.drop(columns=['PRIMARY_INDICATOR'], inplace=True)
    all_NAICS = naics_expansion(all_NAICS)
    if len(all_NAICS[all_NAICS.duplicated(
            subset=['FRS_ID', 'Source'], keep=False)]) > 0:
        log.debug('Duplicate primary NAICS reported - keeping first')
        all_NAICS.drop_duplicates(subset=['FRS_ID', 'Source'],
                                  keep='first', inplace=True)
    return all_NAICS


def prepare_stewi_fbs(df, inventory_dict, NAICS_level, geo_scale):
    """
    Function to prepare an emissions df from stewi or stewicombo for use as FBS
    :param df: a dataframe of emissions and mapped faciliites from stewi
                or stewicombo
    :param inventory_dict: a dictionary of inventory types and years (e.g.,
                {'NEI':'2017', 'TRI':'2017'})
    :param NAICS_level: desired NAICS aggregation level, using
        sector_level_key, should match target_sector_level
    :param geo_scale: desired geographic aggregation level
        ('national', 'state', 'county'), should match target_geoscale
    :return: df
    """
    # update location to appropriate geoscale prior to aggregating
    df.dropna(subset=['Location'], inplace=True)
    df['Location'] = df['Location'].astype(str)
    df = update_geoscale(df, geo_scale)

    # assign grouping variables based on desired geographic aggregation level
    grouping_vars = ['NAICS_lvl', 'FlowName', 'Compartment', 'Location']
    if 'MetaSources' in df:
        grouping_vars.append('MetaSources')

    # aggregate by NAICS code, FlowName, compartment, and geographic level
    fbs = df.groupby(grouping_vars).agg({'FlowAmount': 'sum',
                                         'Year': 'first',
                                         'Unit': 'first'})

    # add reliability score
    fbs['DataReliability'] = get_weighted_average(
        df, 'DataReliability', 'FlowAmount', grouping_vars)
    fbs.reset_index(inplace=True)

    # apply flow mapping separately for elementary and waste flows
    fbs['FlowType'] = 'ELEMENTARY_FLOW'
    fbs.loc[fbs['MetaSources'] == 'RCRAInfo', 'FlowType'] = 'WASTE_FLOW'

    # Add 'SourceName' for mapping purposes
    fbs['SourceName'] = fbs['MetaSources']
    fbs_elem = fbs.loc[fbs['FlowType'] == 'ELEMENTARY_FLOW']
    fbs_waste = fbs.loc[fbs['FlowType'] == 'WASTE_FLOW']
    fbs_list = []
    if len(fbs_elem) > 0:
        fbs_elem = map_flows(fbs_elem, list(inventory_dict.keys()),
                             flow_type='ELEMENTARY_FLOW')
        fbs_list.append(fbs_elem)
    if len(fbs_waste) > 0:
        fbs_waste = map_flows(fbs_waste, list(inventory_dict.keys()),
                              flow_type='WASTE_FLOW')
        fbs_list.append(fbs_waste)

    if len(fbs_list) == 1:
        fbs_mapped = fbs_list[0]
    else:
        fbs_mapped = pd.concat[fbs_list].reset_index(drop=True)

    # rename columns to match flowbysector format
    fbs_mapped = fbs_mapped.rename(columns={"NAICS_lvl": "SectorProducedBy"})

    # add hardcoded data, depending on the source data,
    # some of these fields may need to change
    fbs_mapped['Class'] = 'Chemicals'
    fbs_mapped['SectorConsumedBy'] = 'None'
    fbs_mapped['SectorSourceName'] = 'NAICS_2012_Code'

    fbs_mapped = assign_fips_location_system(
        fbs_mapped, list(inventory_dict.values())[0])

    # add missing flow by sector fields
    fbs_mapped = add_missing_flow_by_fields(fbs_mapped, flow_by_sector_fields)

    fbs_mapped = check_for_missing_sector_data(fbs_mapped, NAICS_level)

    # sort dataframe and reset index
    fbs_mapped = fbs_mapped.sort_values(
        list(flow_by_sector_fields.keys())).reset_index(drop=True)

    # check the sector codes to make sure NAICS 2012 codes
    fbs_mapped = replace_naics_w_naics_from_another_year(
        fbs_mapped, 'NAICS_2012_Code')

    return fbs_mapped


def naics_expansion(facility_NAICS):
    """
    modeled after sector_disaggregation in flowbyfunctions, updates NAICS
    to more granular sectors if there is only one naics at a lower level
    :param facility_NAICS: df of facilities from facility matcher with NAICS
    :return: df
    """

    # load naics 2 to naics 6 crosswalk
    cw_load = load_crosswalk('sector_length')
    cw = cw_load[['NAICS_4', 'NAICS_5', 'NAICS_6']]

    # subset the naics 4 and 5 columns
    cw4 = cw_load[['NAICS_4', 'NAICS_5']]
    cw4 = cw4.drop_duplicates(
        subset=['NAICS_4'], keep=False).reset_index(drop=True)
    naics4 = cw4['NAICS_4'].values.tolist()

    # subset the naics 5 and 6 columns
    cw5 = cw_load[['NAICS_5', 'NAICS_6']]
    cw5 = cw5.drop_duplicates(
        subset=['NAICS_5'], keep=False).reset_index(drop=True)
    naics5 = cw5['NAICS_5'].values.tolist()

    # for loop in reverse order longest length naics minus 1 to 2
    # appends missing naics levels to df
    for i in range(4, 6):
        if i == 4:
            sector_list = naics4
            sector_merge = "NAICS_4"
            sector_add = "NAICS_5"
        elif i == 5:
            sector_list = naics5
            sector_merge = "NAICS_5"
            sector_add = "NAICS_6"

        # subset df to NAICS with length = i
        df_subset = facility_NAICS.loc[facility_NAICS["NAICS"].apply(
            lambda x: len(x) == i)]

        # subset the df to the rows where the tmp sector columns are
        # in naics list
        df_subset = df_subset.loc[(df_subset['NAICS'].isin(sector_list))]

        # merge the naics cw
        new_naics = pd.merge(df_subset, cw[[sector_merge, sector_add]],
                             how='left', left_on=['NAICS'],
                             right_on=[sector_merge])
        # drop columns and rename new sector columns
        new_naics['NAICS'] = new_naics[sector_add]
        new_naics = new_naics.drop(columns=[sector_merge, sector_add])

        # drop records with NAICS that have now been expanded
        facility_NAICS = facility_NAICS[
            ~facility_NAICS['NAICS'].isin(sector_list)]

        # append new naics to df
        facility_NAICS = pd.concat([facility_NAICS, new_naics], sort=True)

    return facility_NAICS


def check_for_missing_sector_data(df, target_sector_level):
    """
    Modeled after validation.py check_if_losing_sector_data
    Allocates flow amount equally across child NAICS when parent NAICS
    is not target_level
    :param df: df
    :param target_sector_level: str, final sector level of FBS (ex. NAICS_6)
    :return: df with missing sector level data
    """

    from flowsa.dataclean import replace_NoneType_with_empty_cells
    from flowsa.dataclean import replace_strings_with_NoneType

    # temporarily replace null values with empty cells
    df = replace_NoneType_with_empty_cells(df)

    activity_field = "SectorProducedBy"
    rows_lost = pd.DataFrame()
    cw_load = load_crosswalk('sector_length')
    for i in range(3, sector_level_key[target_sector_level]):
        # create df of i length
        df_subset = df.loc[df[activity_field].apply(lambda x: len(x) == i)]

        # import cw and subset to current sector length and
        # target sector length

        nlength = list(sector_level_key.keys())[
            list(sector_level_key.values()).index(i)]
        cw = cw_load[[nlength, target_sector_level]].drop_duplicates()
        # add column with counts
        cw['sector_count'] = cw.groupby(nlength)[nlength].transform('count')

        # merge df & replace sector produced columns
        df_x = pd.merge(df_subset, cw, how='left',
                        left_on=[activity_field], right_on=[nlength])
        df_x[activity_field] = df_x[target_sector_level]
        df_x = df_x.drop(columns=[nlength, target_sector_level])

        # calculate new flow amounts, based on sector count,
        # allocating equally to the new sector length codes
        df_x['FlowAmount'] = df_x['FlowAmount'] / df_x['sector_count']
        df_x = df_x.drop(columns=['sector_count'])
        # replace null values with empty cells
        df_x = replace_NoneType_with_empty_cells(df_x)

        # append to df
        sector_list = df_subset[activity_field].drop_duplicates()
        if len(df_x) != 0:
            log.warning('Data found at %s digit NAICS to be allocated: '
                        '{}'.format(' '.join(map(str, sector_list))), str(i))
            rows_lost = rows_lost.append(df_x, ignore_index=True, sort=True)

    if len(rows_lost) == 0:
        log.info('No data loss from NAICS in dataframe')
    else:
        log.info('Allocating FlowAmounts equally to each %s',
                 target_sector_level)

    # add rows of missing data to the fbs sector subset
    df_allocated = pd.concat([df, rows_lost], ignore_index=True, sort=True)
    df_allocated = df_allocated.loc[
        df_allocated[activity_field].apply(
            lambda x: len(x) == sector_level_key[target_sector_level])]
    df_allocated.reset_index(inplace=True)

    # replace empty cells with NoneType (if dtype is object)
    df_allocated = replace_strings_with_NoneType(df_allocated)

    return df_allocated


def add_stewi_metadata(inventory_dict):
    """
    Access stewi metadata for generating FBS metdata file
    :param inventory_dict: a dictionary of inventory types and years (e.g.,
                {'NEI':'2017', 'TRI':'2017'})
    :return: combined dictionary of metadata from each inventory
    """
    from stewicombo.globals import compile_metadata
    return compile_metadata(inventory_dict)<|MERGE_RESOLUTION|>--- conflicted
+++ resolved
@@ -68,13 +68,8 @@
             remove_overlap=True, compartments=yaml_load['compartments'])
 
     if df is None:
-<<<<<<< HEAD
-        ## Inventories not found for stewicombo, return empty FBS
+        # Inventories not found for stewicombo, return empty FBS
         return
-=======
-        # Inventories not found for stewicombo, return empty FBS
-        return None
->>>>>>> d6ffa689
 
     df.drop(
         columns=['SRS_CAS', 'SRS_ID', 'FacilityIDs_Combined'], inplace=True)
@@ -97,17 +92,11 @@
     # add levelized NAICS code prior to aggregation
     df['NAICS_lvl'] = df['NAICS'].str[0:NAICS_level_value]
 
-<<<<<<< HEAD
     if 'reassign_scc_to_sectors' in yaml_load:
-        df = reassign_scc_to_sectors(df, yaml_load['inventory_dict']['NEI'],
-                                     NAICS_level_value,
-                                     yaml_load['reassign_scc_to_sectors'])
-=======
-    if 'reassign_airplane_emissions' in functions:
-        df = reassign_airplane_emissions(
-            df, yaml_load['inventory_dict']['NEI'], NAICS_level_value)
-        functions.remove('reassign_airplane_emissions')
->>>>>>> d6ffa689
+        df = reassign_scc_to_sectors(
+            df, yaml_load['inventory_dict']['NEI'],
+            NAICS_level_value,
+            yaml_load['reassign_scc_to_sectors'])
 
     df['MetaSources'] = df['Source']
 
@@ -182,21 +171,15 @@
 
     :param df: a dataframe of emissions and mapped faciliites from stewicombo
     :param year: year as str
-<<<<<<< HEAD
-    :param NAICS_level_value: desired NAICS aggregation level, using sector_level_key,
-                should match target_sector_level
-    :param scc_file:
-=======
     :param NAICS_level_value: desired NAICS aggregation level,
         using sector_level_key, should match target_sector_level
->>>>>>> d6ffa689
+    :param scc_file:
     :return: df
     """
     import stewi
     from stewicombo.overlaphandler import remove_default_flow_overlaps
     from stewicombo.globals import addChemicalMatches
 
-<<<<<<< HEAD
     scc = pd.read_csv(scc_adjustmentpath + scc_file + '.csv', dtype='str')
 
     # obtain and prepare SCC dataset
@@ -235,48 +218,6 @@
     df_fbp.rename(columns={'target_naics': 'NAICS'}, inplace=True)
     df_fbp.loc[:, 'NAICS_lvl'] = df_fbp['NAICS'].str[0:NAICS_level_value]
     df = pd.concat([df, df_fbp], ignore_index=True)
-=======
-    # subtract emissions for air transportation from airports in NEI
-    airport_NAICS = '4881'
-    air_transportation_SCC = '2275020000'
-    air_transportation_naics = '481111'
-    log.info('Reassigning emissions from air transportation from airports')
-
-    # obtain and prepare SCC dataset
-    df_airplanes = stewi.getInventory('NEI', year,
-                                      stewiformat='flowbyprocess')
-    df_airplanes = df_airplanes[df_airplanes['Process'] ==
-                                air_transportation_SCC]
-    df_airplanes['Source'] = 'NEI'
-    df_airplanes = addChemicalMatches(df_airplanes)
-    df_airplanes = remove_default_flow_overlaps(df_airplanes, SCC=True)
-    df_airplanes.drop(columns=['Process'], inplace=True)
-
-    facility_mapping_air = df[['FacilityID', 'NAICS']]
-    facility_mapping_air.drop_duplicates(keep='first', inplace=True)
-    df_airplanes = df_airplanes.merge(facility_mapping_air, how='left',
-                                      on='FacilityID')
-
-    df_airplanes['Year'] = year
-    df_airplanes = df_airplanes[
-        df_airplanes['NAICS'].str[0:len(airport_NAICS)] == airport_NAICS]
-
-    # subtract airplane emissions from airport NAICS at individual facilities
-    df_planeemissions = df_airplanes[['FacilityID', 'FlowName', 'FlowAmount']]
-    df_planeemissions.rename(
-        columns={'FlowAmount': 'PlaneEmissions'}, inplace=True)
-    df = df.merge(df_planeemissions, how='left',
-                  on=['FacilityID', 'FlowName'])
-    df[['PlaneEmissions']] = df[['PlaneEmissions']].fillna(value=0)
-    df['FlowAmount'] = df['FlowAmount'] - df['PlaneEmissions']
-    df.drop(columns=['PlaneEmissions'], inplace=True)
-
-    # add airplane emissions under air transport NAICS
-    df_airplanes.loc[:, 'NAICS_lvl'] = \
-        air_transportation_naics[0:NAICS_level_value]
-    df = pd.concat([df, df_airplanes], ignore_index=True)
->>>>>>> d6ffa689
-
     return df
 
 
@@ -289,35 +230,17 @@
     :return: df
     """
     import stewi
-<<<<<<< HEAD
     facilities_list = []
-    # load facility data from stewi output directory, keeping only the facility IDs,
-    # and geographic information
-
-    for database, year in inventory_dict.values():
-        facilities = stewi.getInventoryFacilities(database, year)
-        facilities = facilities[['FacilityID', 'State', 'County', 'NAICS']]
-        if len(facilities[facilities.duplicated(subset='FacilityID', keep=False)]) > 0:
-            log.debug(f'Duplicate facilities in {database}_{year} - keeping first listed')
-=======
-    facility_mapping = pd.DataFrame()
     # load facility data from stewi output directory, keeping only the
     # facility IDs, and geographic information
-    inventory_list = list(inventory_dict.keys())
-
-    for i in range(len(inventory_dict)):
-        # define inventory name as inventory type + inventory year
-        # (e.g., NEI_2017)
-        database = inventory_list[i]
-        year = list(inventory_dict.values())[i]
-        inventory_name = database + '_' + year
+
+    for database, year in inventory_dict.values():
         facilities = stewi.getInventoryFacilities(database, year)
         facilities = facilities[['FacilityID', 'State', 'County', 'NAICS']]
         if len(facilities[facilities.duplicated(
                 subset='FacilityID', keep=False)]) > 0:
-            log.debug('Duplicate facilities in %s - keeping first listed',
-                      inventory_name)
->>>>>>> d6ffa689
+            log.debug(f'Duplicate facilities in {database}_{year} - '
+                      'keeping first listed')
             facilities.drop_duplicates(subset='FacilityID',
                                        keep='first', inplace=True)
         facilities_list.append(facilities)
