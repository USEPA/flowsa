--- conflicted
+++ resolved
@@ -380,88 +380,11 @@
     fbs_mapped = replace_naics_w_naics_from_another_year(
         fbs_mapped, 'NAICS_2012_Code')
 
-<<<<<<< HEAD
-    return fbs_mapped
-
-
-def naics_expansion(facility_NAICS):
-    """
-    modeled after sector_disaggregation in flowbyfunctions, updates NAICS
-    to more granular sectors if there is only one naics at a lower level
-    :param facility_NAICS: df of facilities from facility matcher with NAICS
-    :return: df
-    """
-
-    # load naics 2 to naics 6 crosswalk
-    cw_load = load_crosswalk('sector_length')
-    cw = cw_load[['NAICS_4', 'NAICS_5', 'NAICS_6']].drop_duplicates()
-
-    # subset the naics 4 and 5 columns
-    cw4 = cw_load[['NAICS_4', 'NAICS_5']]
-    cw4 = cw4.drop_duplicates(
-        subset=['NAICS_4'], keep=False).reset_index(drop=True)
-    naics4 = cw4['NAICS_4'].values.tolist()
-
-    # subset the naics 5 and 6 columns
-    cw5 = cw_load[['NAICS_5', 'NAICS_6']]
-    cw5 = cw5.drop_duplicates(
-        subset=['NAICS_5'], keep=False).reset_index(drop=True)
-    naics5 = cw5['NAICS_5'].values.tolist()
-
-    # for loop in reverse order longest length naics minus 1 to 2
-    # appends missing naics levels to df
-    for i in range(4, 6):
-        if i == 4:
-            sector_list = naics4
-            sector_merge = "NAICS_4"
-            sector_add = "NAICS_5"
-        elif i == 5:
-            sector_list = naics5
-            sector_merge = "NAICS_5"
-            sector_add = "NAICS_6"
-
-        # subset df to NAICS with length = i
-        df_subset = facility_NAICS.loc[facility_NAICS["NAICS"].apply(
-            lambda x: len(x) == i)]
-
-        # subset the df to the rows where the tmp sector columns are
-        # in naics list
-        df_subset = df_subset.loc[(df_subset['NAICS'].isin(sector_list))]
-
-        # merge the naics cw
-        new_naics = pd.merge(df_subset, cw[[sector_merge, sector_add]],
-                             how='left', left_on=['NAICS'],
-                             right_on=[sector_merge])
-        # drop columns and rename new sector columns
-        new_naics['NAICS'] = new_naics[sector_add]
-        new_naics = new_naics.drop(columns=[sector_merge, sector_add])
-
-        # drop records with NAICS that have now been expanded
-        facility_NAICS = facility_NAICS[
-            ~facility_NAICS['NAICS'].isin(sector_list)]
-
-        # append new naics to df
-        facility_NAICS = pd.concat([facility_NAICS, new_naics], sort=True)
-
-    return facility_NAICS
-
-
-def check_for_missing_sector_data(df, target_sector_level):
-    """
-    Modeled after validation.py check_if_losing_sector_data
-    Allocates flow amount equally across child NAICS when parent NAICS
-    is not target_level
-    :param df: df
-    :param target_sector_level: str, final sector level of FBS (ex. NAICS_6)
-    :return: df with missing sector level data
-    """
-=======
     # return sector level specified in method yaml
     # load the crosswalk linking sector lengths
     secondary_sector_level = method.get('target_subset_sector_level')
     sector_list = get_sector_list(method['target_sector_level'],
         secondary_sector_level_dict=secondary_sector_level)
->>>>>>> e70c3074
 
     # subset df to get NAICS at the target level
     fbs_mapped = subset_df_by_sector_list(fbs_mapped, sector_list)
