# stewiFBS.py (flowsa)
# !/usr/bin/env python3
# coding=utf-8
"""
Functions to access data from stewi and stewicombo for use in flowbysector

These functions are called if referenced in flowbysectormethods as
data_format FBS_outside_flowsa with the function specified in FBS_datapull_fxn

Requires StEWI >= 0.9.5. https://github.com/USEPA/standardizedinventories

"""

import sys
import os
import pandas as pd
from esupy.dqi import get_weighted_average
from esupy.processed_data_mgmt import read_source_metadata
from flowsa.allocation import equally_allocate_parent_to_child_naics
from flowsa.flowbyfunctions import assign_fips_location_system,\
    aggregate_and_subset_for_target_sectors
from flowsa.dataclean import add_missing_flow_by_fields
from flowsa.sectormapping import map_flows
from flowsa.location import apply_county_FIPS, update_geoscale
from flowsa.schema import flow_by_sector_fields
from flowsa.settings import log, process_adjustmentpath
from flowsa.validation import replace_naics_w_naics_from_another_year
import stewicombo
import stewi
from stewicombo.overlaphandler import remove_default_flow_overlaps
from stewicombo.globals import addChemicalMatches, compile_metadata,\
    set_stewicombo_meta
import facilitymatcher


def stewicombo_to_sector(yaml_load, method, fbsconfigpath=None):
    """
    Returns emissions from stewicombo in fbs format, requires stewi >= 0.9.5
    :param yaml_load: which may contain the following elements:
        local_inventory_name: (optional) a string naming the file from which to
                source a pregenerated stewicombo file stored locally (e.g.,
                'CAP_HAP_national_2017_v0.9.7_5cf36c0.parquet' or
                'CAP_HAP_national_2017')
        inventory_dict: a dictionary of inventory types and years (e.g.,
                {'NEI':'2017', 'TRI':'2017'})
        compartments: list of compartments to include (e.g., 'water', 'air',
                'soil'), use None to include all compartments
        functions: list of functions (str) to call for additional processing
    :param method: dictionary, FBS method
    :param fbsconfigpath, str, optional path to an FBS method outside flowsa repo
    :return: df, FBS format
    """
<<<<<<< HEAD
    import stewicombo
=======

    from flowsa.data_source_scripts.EPA_NEI import drop_GHGs
>>>>>>> dbd20de4

    inventory_name = yaml_load.get('local_inventory_name')

    df = None
    if inventory_name is not None:
        df = stewicombo.getInventory(inventory_name,
                                     download_if_missing=True)
    if df is None:
        # run stewicombo to combine inventories, filter for LCI, remove overlap
        log.info('generating inventory in stewicombo')
        df = stewicombo.combineFullInventories(
            yaml_load['inventory_dict'], filter_for_LCI=True,
            remove_overlap=True, compartments=yaml_load['compartments'])

    if df is None:
        # Inventories not found for stewicombo, return empty FBS
        return

    df.drop(
        columns=['SRS_CAS', 'SRS_ID', 'FacilityIDs_Combined'], inplace=True)

    inventory_list = list(yaml_load['inventory_dict'].keys())
    facility_mapping = extract_facility_data(yaml_load['inventory_dict'])

    # merge dataframes to assign facility information based on facility IDs
    df = pd.merge(df,
                  facility_mapping.loc[:, facility_mapping.columns != 'NAICS'],
                  how='left', on='FacilityID')

    all_NAICS = obtain_NAICS_from_facility_matcher(inventory_list)

    df = assign_naics_to_stewicombo(df, all_NAICS, facility_mapping)

    if 'reassign_process_to_sectors' in yaml_load:
        df = reassign_process_to_sectors(
            df, yaml_load['inventory_dict']['NEI'],
            yaml_load['reassign_process_to_sectors'],
            fbsconfigpath)

    df['MetaSources'] = df['Source']

    fbs = prepare_stewi_fbs(df, yaml_load, method)

    return fbs


def stewi_to_sector(yaml_load, method, *_):
    """
    Returns emissions from stewi in fbs format, requires stewi >= 0.9.5
    :param yaml_load: which may contain the following elements:
        inventory_dict: a dictionary of inventory types and years (e.g.,
                {'NEI':'2017', 'TRI':'2017'})
        compartments: list of compartments to include (e.g., 'water', 'air',
                'soil'), use None to include all compartments
        functions: list of functions (str) to call for additional processing
    :param method: dictionary, FBS method
    :return: df, FBS format
    """
    # determine if fxns specified in FBS method yaml
    functions = yaml_load.get('functions', [])

    # run stewi to generate inventory and filter for LCI
    df = pd.DataFrame()
    for database, year in yaml_load['inventory_dict'].items():
        inv = stewi.getInventory(
            database, year, filters=['filter_for_LCI', 'US_States_only'],
            download_if_missing=True)
        inv['Year'] = year
        inv['MetaSources'] = database
        df = df.append(inv)
    if yaml_load['compartments'] is not None:
        df = df[df['Compartment'].isin(yaml_load['compartments'])]
    facility_mapping = extract_facility_data(yaml_load['inventory_dict'])
    # Convert NAICS to string (first to int to avoid decimals)
    facility_mapping['NAICS'] = \
        facility_mapping['NAICS'].astype(int).astype(str)

    # merge dataframes to assign facility information based on facility IDs
    df = pd.merge(df, facility_mapping, how='left',
                  on='FacilityID')

    fbs = prepare_stewi_fbs(df, yaml_load, method)

    for function in functions:
        fbs = getattr(sys.modules[__name__], function)(fbs)

    return fbs


def reassign_process_to_sectors(df, year, file_list, fbsconfigpath):
    """
    Reassigns emissions from a specific process or SCC and NAICS combination
    to a new NAICS.

    :param df: a dataframe of emissions and mapped faciliites from stewicombo
    :param year: year as str
    :param file_list: list, one or more names of csv files in
        process_adjustmentpath
    :param fbsconfigpath, str, optional path to an FBS method outside flowsa repo
    :return: df
    """
    df_adj = pd.DataFrame()
    for file in file_list:
        fpath = f"{process_adjustmentpath}{file}.csv"
        if fbsconfigpath:
            f_out_path = f"{fbsconfigpath}process_adjustments/{file}.csv"
            if os.path.isfile(f_out_path):
                fpath = f_out_path
        log.debug(f"modifying processes from {fpath}")
        df_adj0 = pd.read_csv(fpath, dtype='str')
        df_adj = pd.concat([df_adj, df_adj0], ignore_index=True)

    # Eliminate duplicate adjustments
    df_adj.drop_duplicates(inplace=True)
    if sum(df_adj.duplicated(subset=['source_naics', 'source_process'],
                                  keep=False)) > 0:
        log.warning('duplicate process adjustments')
        df_adj.drop_duplicates(subset=['source_naics', 'source_process'],
                               inplace=True)

    # obtain and prepare SCC dataset
    df_fbp = stewi.getInventory('NEI', year,
                                stewiformat='flowbyprocess',
                                download_if_missing=True)
    df_fbp = df_fbp[df_fbp['Process'].isin(df_adj['source_process'])]
    df_fbp['Source'] = 'NEI'
    df_fbp = addChemicalMatches(df_fbp)
    df_fbp = remove_default_flow_overlaps(df_fbp, SCC=True)

    # merge in NAICS data
    facility_df = df[['FacilityID', 'NAICS', 'Location']].reset_index(drop=True)
    facility_df.drop_duplicates(keep='first', inplace=True)
    df_fbp = df_fbp.merge(facility_df, how='left', on='FacilityID')

    df_fbp['Year'] = year

    #TODO: expand naics list in scc file to include child naics automatically
    df_fbp = df_fbp.merge(df_adj, how='inner',
                          left_on=['NAICS', 'Process'],
                          right_on=['source_naics', 'source_process'])

    # subtract emissions by SCC from specific facilities
    df_emissions = df_fbp.groupby(['FacilityID', 'FlowName']).agg(
        {'FlowAmount': 'sum'})
    df_emissions.rename(columns={'FlowAmount': 'Emissions'}, inplace=True)
    df = df.merge(df_emissions, how='left',
                  on=['FacilityID', 'FlowName'])
    df[['Emissions']] = df[['Emissions']].fillna(value=0)
    df['FlowAmount'] = df['FlowAmount'] - df['Emissions']
    df.drop(columns=['Emissions'], inplace=True)

    # add back in emissions under the correct target NAICS
    df_fbp.drop(columns=['Process', 'NAICS', 'source_naics', 'source_process',
                         'ProcessType', 'SRS_CAS', 'SRS_ID'],
                inplace=True)
    df_fbp.rename(columns={'target_naics': 'NAICS'}, inplace=True)
    df = pd.concat([df, df_fbp], ignore_index=True)
    return df


def extract_facility_data(inventory_dict):
    """
    Returns df of facilities from each inventory in inventory_dict,
    including FIPS code
    :param inventory_dict: a dictionary of inventory types and years (e.g.,
                {'NEI':'2017', 'TRI':'2017'})
    :return: df
    """
    facilities_list = []
    # load facility data from stewi output directory, keeping only the
    # facility IDs, and geographic information
    for database, year in inventory_dict.items():
        facilities = stewi.getInventoryFacilities(database, year,
                                                  download_if_missing=True)
        facilities = facilities[['FacilityID', 'State', 'County', 'NAICS']]
        if len(facilities[facilities.duplicated(
                subset='FacilityID', keep=False)]) > 0:
            log.debug(f'Duplicate facilities in {database}_{year} - '
                      'keeping first listed')
            facilities.drop_duplicates(subset='FacilityID',
                                       keep='first', inplace=True)
        facilities_list.append(facilities)

    facility_mapping = pd.concat(facilities_list, ignore_index=True)
    # Apply FIPS to facility locations
    facility_mapping = apply_county_FIPS(facility_mapping)

    return facility_mapping


def obtain_NAICS_from_facility_matcher(inventory_list):
    """
    Returns dataframe of all facilities with included in inventory_list with
    their first or primary NAICS.
    :param inventory_list: a list of inventories (e.g., ['NEI', 'TRI'])
    :return: df
    """
    # Access NAICS From facility matcher and assign based on FRS_ID
    all_NAICS = \
        facilitymatcher.get_FRS_NAICSInfo_for_facility_list(
            frs_id_list=None, inventories_of_interest_list=inventory_list,
            download_if_missing=True)
    all_NAICS = all_NAICS.loc[all_NAICS['PRIMARY_INDICATOR'] == 'PRIMARY']
    all_NAICS.drop(columns=['PRIMARY_INDICATOR'], inplace=True)
    return all_NAICS


def assign_naics_to_stewicombo(df, all_NAICS, facility_mapping):
    """
    Apply naics to combined inventory preferentially using FRS_ID.
    When FRS_ID does not provide unique NAICS, then use NAICS assigned by
    inventory source
    :param df: combined inventory from stewicombo
    :param all_NAICS: df of NAICS by FRS_ID
    :param facility_mapping: df of NAICS by Facility_ID
    """
    # first merge in NAICS by FRS, but only where the FRS has a single NAICS
    df = pd.merge(df, all_NAICS[~all_NAICS.duplicated(
        subset=['FRS_ID', 'Source'], keep=False)],
        how='left', on=['FRS_ID', 'Source'])

    # next use NAICS from inventory sources
    df = pd.merge(df, facility_mapping[['FacilityID', 'NAICS']], how='left',
                  on='FacilityID', suffixes=(None, "_y"))
    df['NAICS'].fillna(df['NAICS_y'], inplace=True)
    df.drop(columns=['NAICS_y'], inplace=True)
    # Drop records where sector can not be assigned
    df = df.loc[df['NAICS']!='None']
    return df


def prepare_stewi_fbs(df_load, yaml_load, method):
    """
    Function to prepare an emissions df from stewi or stewicombo for use as FBS
    :param df_load: a dataframe of emissions and mapped faciliites from stewi
                    or stewicombo
    :param yaml_load: dictionary, FBS method data source configuration
    :param method: dictonary, FBS method
    :return: df
    """
    inventory_dict = yaml_load.get('inventory_dict')
    geo_scale = method.get('target_geoscale')

    # update location to appropriate geoscale prior to aggregating
    df = df_load.dropna(subset=['Location'])
    df['Location'] = df['Location'].astype(str)
    df = update_geoscale(df, geo_scale)

    df = df.rename(columns = {"NAICS": "SectorProducedBy"})
    df.loc[:,'SectorConsumedBy'] = 'None'

    df = replace_naics_w_naics_from_another_year(df, 'NAICS_2012_Code')
    df = equally_allocate_parent_to_child_naics(df, method)

    df_subset = aggregate_and_subset_for_target_sectors(df, method)

    # assign grouping variables based on desired geographic aggregation level
    grouping_vars = ['FlowName', 'Compartment', 'Location',
                     'SectorProducedBy']
    if 'MetaSources' in df:
        grouping_vars.append('MetaSources')

    # aggregate by NAICS code, FlowName, compartment, and geographic level
    fbs = df_subset.groupby(grouping_vars).agg({'FlowAmount': 'sum',
                                                'Year': 'first',
                                                'Unit': 'first'})

    # add reliability score
    fbs['DataReliability'] = get_weighted_average(
        df, 'DataReliability', 'FlowAmount', grouping_vars)
    fbs.reset_index(inplace=True)

    # apply flow mapping separately for elementary and waste flows
    fbs['FlowType'] = 'ELEMENTARY_FLOW'
    fbs.loc[fbs['MetaSources'] == 'RCRAInfo', 'FlowType'] = 'WASTE_FLOW'

    # Add 'SourceName' for mapping purposes
    fbs['SourceName'] = fbs['MetaSources']
    fbs_elem = fbs.loc[fbs['FlowType'] == 'ELEMENTARY_FLOW']
    fbs_waste = fbs.loc[fbs['FlowType'] == 'WASTE_FLOW']
    fbs_list = []
    if len(fbs_elem) > 0:
        fbs_elem = map_flows(fbs_elem, list(inventory_dict.keys()),
                             flow_type='ELEMENTARY_FLOW')
        fbs_list.append(fbs_elem)
    if len(fbs_waste) > 0:
        fbs_waste = map_flows(fbs_waste, list(inventory_dict.keys()),
                              flow_type='WASTE_FLOW')
        fbs_list.append(fbs_waste)

    if len(fbs_list) == 1:
        fbs_mapped = fbs_list[0].copy()
    else:
        fbs_mapped = pd.concat[fbs_list].reset_index(drop=True)

    # add hardcoded data, depending on the source data,
    # some of these fields may need to change
    fbs_mapped['Class'] = 'Chemicals'
    fbs_mapped['SectorSourceName'] = 'NAICS_2012_Code'

    fbs_mapped = assign_fips_location_system(
        fbs_mapped, list(inventory_dict.values())[0])

    # add missing flow by sector fields
    fbs_mapped = add_missing_flow_by_fields(fbs_mapped, flow_by_sector_fields)

    # sort dataframe and reset index
    fbs_mapped = fbs_mapped.sort_values(
        list(flow_by_sector_fields.keys())).reset_index(drop=True)

    return fbs_mapped


def add_stewi_metadata(inventory_dict):
    """
    Access stewi metadata for generating FBS metdata file
    :param inventory_dict: a dictionary of inventory types and years (e.g.,
                {'NEI':'2017', 'TRI':'2017'})
    :return: combined dictionary of metadata from each inventory
    """
    return compile_metadata(inventory_dict)


def add_stewicombo_metadata(inventory_name):
    """Access locally stored stewicombo metadata by filename"""
    return read_source_metadata(stewicombo.globals.paths,
                                set_stewicombo_meta(inventory_name))


if __name__ == "__main__":
    import flowsa
    flowsa.flowbysector.main(method='CRHW_state_2017')
    #flowsa.flowbysector.main(method='TRI_DMR_state_2017')<|MERGE_RESOLUTION|>--- conflicted
+++ resolved
@@ -50,13 +50,6 @@
     :param fbsconfigpath, str, optional path to an FBS method outside flowsa repo
     :return: df, FBS format
     """
-<<<<<<< HEAD
-    import stewicombo
-=======
-
-    from flowsa.data_source_scripts.EPA_NEI import drop_GHGs
->>>>>>> dbd20de4
-
     inventory_name = yaml_load.get('local_inventory_name')
 
     df = None
