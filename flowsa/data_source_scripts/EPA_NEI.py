--- conflicted
+++ resolved
@@ -208,13 +208,7 @@
     return df
 
 
-<<<<<<< HEAD
-# TODO: This is only used with stewi data. Modify it to serve as a
-# clean_fbs_df_fxn, and remove the current corresponding code from stewFBS.py
-def drop_GHGs(df):
-=======
 def drop_GHGs(df, *_):
->>>>>>> 923bdcd5
     """
     GHGs are included in some NEI datasets. If these data are not
     compiled together with GHGRP, need to remove them as they will be
