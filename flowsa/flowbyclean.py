import numpy as np
import pandas as pd
from flowsa.flowby import FB, get_flowby_from_config
from flowsa.common import get_catalog_info
from flowsa.flowsa_log import log
<<<<<<< HEAD
from flowsa import (geo, location, FlowByActivity, FlowBySector)
=======
from flowsa import (geo, location, FlowByActivity)
>>>>>>> e47a7a30
from flowsa.naics import map_source_sectors_to_more_aggregated_sectors
from flowsa.validation import compare_summation_at_sector_lengths_between_two_dfs


def return_primary_activity_column(fba: FlowByActivity) -> \
        FlowByActivity:
    """
    Determine activitiy column with values
    :param fba: fbs df with two sector columns
    :return: string, primary sector column
    """
    if fba['ActivityProducedBy'].isnull().all():
        primary_column = 'ActivityConsumedBy'
    elif fba['ActivityConsumedBy'].isnull().all():
        primary_column = 'ActivityProducedBy'
    else:
        log.error('Could not determine primary activity column as there '
                  'are values in both ActivityProducedBy and '
                  'ActivityConsumedBy')
    return primary_column


def load_prepare_clean_source(
        self: 'FB',
        download_sources_ok: bool = True
    ) -> 'FB':
    """
    Add doc string
    """
    try:
        (name, config), = self.config['clean_source'].items()
    except AttributeError:
        name, config = self.config['clean_source'], {}

    clean_fbs = get_flowby_from_config(
        name=name,
        config={**{k: v for k, v in self.config.items()
                   if k in self.config['method_config_keys']
                   or k == 'method_config_keys'},
                **get_catalog_info(name),
                **config},
        download_sources_ok=download_sources_ok
        ).prepare_fbs(download_sources_ok=download_sources_ok)
    return clean_fbs


def weighted_average(
        fba: 'FlowByActivity',
        download_sources_ok: bool = True,
        **kwargs
    ) -> 'FlowByActivity':
    """
    This method determines weighted average
    """

    # load secondary FBS
    other = load_prepare_clean_source(fba, download_sources_ok=download_sources_ok)

    log.info('Taking weighted average of %s by %s.',
             fba.full_name, other.full_name)

    fba_geoscale, other_geoscale, fba, other = fba.harmonize_geoscale(
        other)

    # merge dfs
    merged = (fba
              .merge(other,
                     how='left',
                     left_on=['PrimarySector', 'temp_location'
                     if 'temp_location' in fba
                     else 'Location'],
                     right_on=['PrimarySector', 'Location'],
                     suffixes=[None, '_other'])
              .fillna({'FlowAmount_other': fba['FlowAmount']})
              )
    # drop rows where flow is 0
    merged = merged[merged['FlowAmount'] != 0]
    # replace terms
    for original, replacement in fba.config.get(
            'replacement_dictionary').items():
        merged = merged.replace({original: replacement})

    wt_flow = (merged
               .groupby(['Class', 'Flowable', 'Unit',
                         'FlowType', 'ActivityProducedBy',
                         'ActivityConsumedBy', 'Context', 'Location',
                         'LocationSystem', 'Year', 'MeasureofSpread',
                         'Spread', 'DistributionType', 'Min', 'Max',
                         'DataReliability', 'DataCollection',
                         'SectorProducedBy', 'ProducedBySectorType',
                         'SectorConsumedBy', 'ConsumedBySectorType',
                         'SectorSourceName'],
                        dropna=False)
               .apply(lambda x: np.average(x['FlowAmount'],
                                           weights=x['FlowAmount_other']))
               .drop(columns='FlowAmount')  # original flowamounts
               .reset_index(name='FlowAmount')  # new, weighted flows
               )
    # set attributes todo: revise above code so don't lose attributes
    attributes_to_save = {
        attr: getattr(fba, attr) for attr in fba._metadata + ['_metadata']
    }
    for attr in attributes_to_save:
        setattr(wt_flow, attr, attributes_to_save[attr])

    # reset dropped information
    wt_flow = (wt_flow
               .reset_index(drop=True).reset_index()
               .rename(columns={'index': 'group_id'})
               .assign(group_total=wt_flow.FlowAmount)
               )

    return wt_flow


def substitute_nonexistent_values(
        fb: 'FB',
        download_sources_ok: bool = True,
        **kwargs
    ) -> 'FB':
    """
    Fill missing values with data from another geoscale
    """

    # load secondary FBS
    other = load_prepare_clean_source(fb, download_sources_ok)

    log.info('Substituting nonexistent values in %s with %s.',
             fb.full_name, other.full_name)

    # merge all possible national data with each state
    state_geo = pd.concat([
        (geo.filtered_fips(fb.config['geoscale'])[['FIPS']]
         .assign(Location=location.US_FIPS))
    ])

    other = (other
             .merge(state_geo)
             .drop(columns=['Location', 'FlowUUID'])
             .rename(columns={'FIPS': 'Location'})
             )

    merged = (fb
              .merge(other,
                     on=list(other.select_dtypes(
                         include=['object', 'int']).columns),
                     how='outer',
                     suffixes=(None, '_y'))
              .fillna({'FlowAmount': 0})
              )
    # fill in missing data
    new_col_data = [col for col in merged if col.endswith('_y')]
    for c in new_col_data:
        original_col = c.replace('_y', '')
        if merged[original_col].dtype != 'string':
            merged[original_col] = np.where(merged[original_col] == 0,
                                            merged[c],
                                            merged[original_col])
        else:
            merged[original_col] = merged[original_col].fillna(
                merged[c])

    # reset group id and group total, drop columns
    merged = (merged
              .drop(merged.filter(regex='_y').columns, axis=1)
              .drop(columns=['group_id'])
              .reset_index(drop=True).reset_index()
              .rename(columns={'index': 'group_id'})
              .assign(group_total=merged.FlowAmount)
              )

    merged_null = merged[merged['FlowAmount'] == 0]
    if len(merged_null) > 0:
        log.warning('Not all null values were substituted')

    return merged


def estimate_suppressed_sectors_equal_attribution(
        fba: FlowByActivity) -> FlowByActivity:
    """
    Method to estimate suppressed data only works for activity-like sectors
    :param fba:
    :return:
    """
    from flowsa.naics import map_source_sectors_to_less_aggregated_sectors
    # todo: update function to work for any number of sector lengths
    # todo: update to loop through both sector columns, see equally_attribute()

    log.info('Estimating suppressed data by equally attributing parent to '
             'child sectors.')
    naics_key = map_source_sectors_to_more_aggregated_sectors()
    # forward fill
    naics_key = naics_key.T.ffill().T

    col = return_primary_activity_column(fba)

    # determine if there are any 1:1 parent:child sectors that are missing,
    # if so, add them (true for usda_coa_cropland_naics df)
    cw_melt = map_source_sectors_to_less_aggregated_sectors()
    cw_melt = cw_melt.assign(count=(cw_melt
                                    .groupby(['source_naics', 'SectorLength'])
                                    ['source_naics']
                                    .transform('count')))
    cw = (cw_melt
          .query("count==1")
          .drop(columns=['SectorLength', 'count'])
          )
    # create new df with activity col values reassigned to their child sectors
    fba2 = (fba
            .merge(cw, left_on=col, right_on='source_naics', how='left')
            .assign(**{f"{col}": lambda x: x.Sector})
            .drop(columns=['source_naics', 'Sector'])
            .query(f"~{col}.isna()")
            .drop_duplicates()  # duplicates if multiple generations of 1:1
            )

    fba3 = (fba
            .merge(fba2, indicator=True, how='outer')
            .query('_merge!="both"')
            .drop('_merge', axis=1)
            )

    fba3 = (fba3
            .assign(Unattributed=fba3.FlowAmount.copy(),
                    Attributed=0)
            .assign(descendants='')
            )

    # drop rows that contain "&" and "-"
    fba3 = (fba3
            .query(f"~{col}.str.contains('&')")
            .query(f"~{col}.str.contains('-')")
            )

    for level in [6, 5, 4, 3, 2]:
        descendants = (
            fba3
            .drop(columns='descendants')
            .query(f'{col}.str.len() > {level}')
            .assign(
                parent=lambda x: x[col].str.slice(stop=level)
            )
            .groupby(['FlowName', 'Location', 'parent'])
            .agg({'Unattributed': 'sum', col: ' '.join})
            .reset_index()
            .rename(columns={col: 'descendants',
                             'Unattributed': 'descendant_flows',
                             'parent': col})
        )
        fba3 = (
            fba3
            .merge(descendants,
                   how='left',
                   on=['FlowName', 'Location', col],
                   suffixes=(None, '_y'))
            .fillna({'descendant_flows': 0, 'descendants_y': ''})
            .assign(
                descendants=lambda x: x.descendants.mask(x.descendants == '',
                                                         x.descendants_y),
                Unattributed=lambda x: (x.Unattributed -
                                        x.descendant_flows).mask(
                    x.Unattributed - x.descendant_flows < 0, 0),
                Attributed=lambda x: (x.Attributed +
                                      x.descendant_flows)
            )
            .drop(columns=['descendant_flows', 'descendants_y'])
        )

    fba3 = fba3.drop(columns=['descendants'])

    # todo: All hyphenated sectors are currently dropped, modify code so
    #  they are not
    fba_m = (
        fba3
        .merge(naics_key, how='left', left_on=col,
               right_on='source_naics')
        .assign(location=fba3.Location,
                category=fba3.FlowName)
        .replace({'FlowAmount': {0: np.nan}  #,
                  # col: {'1125 & 1129': '112X',
                  #       '11193 & 11194 & 11199': '1119X',
                  #       '31-33': '3X',
                  #       '44-45': '4X',
                  #       '48-49': '4Y'},
                  # 'n2': {'31': '3X', '32': '3X', '33': '3X',
                  #        '44': '4X', '45': '4X',
                  #        '48': '4Y', '49': '4Y'},
                  # 'n4': {'1125': '112X', '1129': '112X'},
                  # 'n5': {'11193': '1119X', '11194': '1119X', '11199': '1119X'}
                  })
        .dropna(subset='source_naics')
        .drop(columns='source_naics')
    )

    indexed = fba_m.set_index(['n2', 'n3', 'n4', 'n5', 'n6', 'n7',
                               'location', 'category'], verify_integrity=True)

    def fill_suppressed(
        flows, level: int, activity
    ):
        parent = flows[flows[activity].str.len() == level]
        children = flows[flows[activity].str.len() == level + 1]
        null_children = children[children['FlowAmount'].isna()]

        if null_children.empty or parent.empty:
            return flows
        else:
            value = max(parent['Unattributed'][0] / len(null_children), 0)
            # update the null children by adding the unattributed data to
            # the attributed data
            null_children = (
                null_children
                .assign(FlowAmount=value+null_children['Attributed'])
                .assign(Unattributed=value)
            )
            flows.update(null_children)
            return flows

    unsuppressed = indexed.copy()
    for level in [2, 3, 4, 5, 6]:
        groupcols = (["{}{}".format("n", i) for i in range(2, level+1)] +
                     ['location', 'category'])
        unsuppressed = (unsuppressed
                        .groupby(level=groupcols)
                        .apply(fill_suppressed, level, col)
                        )
    unsuppressed['Year'] = unsuppressed['Year'].astype('int')
    aggregated = (
        unsuppressed
        .reset_index(drop=True)
        .fillna({'FlowAmount': 0})
        .drop(columns=['Unattributed', 'Attributed'])
        # .replace({col: {'3X': '31-33',
        #                 '4X': '44-45',
        #                 '4Y': '48-49'}})
        .aggregate_flowby()
    )

    compare_summation_at_sector_lengths_between_two_dfs(fba, aggregated)

    return aggregated


def attribute_national_to_states(fba: FlowByActivity, **_) -> FlowByActivity:
    """
    Propogates national data to all states to enable for use in state methods.
    Allocates sectors across states based on employment.
    clean_allocation_fba_w_sec fxn
    """
    fba_load = fba.copy()
    log.info('Attributing national data to states')

    # Attribute data source based on attribution source
    hlp = load_prepare_clean_source(fba)

    # To match the sector resolution of source data, generate employment
    # dataset for all NAICS resolution by aggregating
    hlp = hlp.aggregate_flowby()

    # For each region, generate ratios across states for a given sector
    hlp['Allocation'] = hlp['FlowAmount']/hlp.groupby(
        ['SectorProducedBy', 'SectorConsumedBy'],
        dropna=False).FlowAmount.transform('sum')

    # add column to merge on
    hlp = hlp.assign(Location_merge='00000')

    # todo: generalize so works for data sources other than employment FBS
    fba = pd.merge(
        fba.rename(columns={'Location': 'Location_merge'}),
        (hlp[['Location_merge', 'Location', 'SectorProducedBy', 'Allocation']]
         .rename(columns={'SectorProducedBy': 'SectorConsumedBy'})),
        how='left', on=['Location_merge', 'SectorConsumedBy'])
    fba = (fba.assign(FlowAmount=lambda x: x['FlowAmount'] * x['Allocation'])
           .drop(columns=['Allocation', 'Location_merge'])
           )

    # Rest group_id and group_total
    fba = (
        fba
        .drop(columns=['group_id', 'group_total'])
        .reset_index(drop=True).reset_index()
        .rename(columns={'index': 'group_id'})
        .assign(group_total=fba.FlowAmount)
    )

    # Check for data loss
    if (abs(1-(sum(fba['FlowAmount']) /
               sum(fba_load['FlowAmount'])))) > 0.0005:
        log.warning('Data loss upon census region mapping')

    return fba


def calculate_flow_per_person(
        fbs: 'FlowBySector',
        download_sources_ok: bool = True,
        **_
    ) -> 'FlowBySector':
    """
    Calculates FlowAmount per person (or other metric) per year based on
    dataset name passed in "clean_parameter"
    clean_fbs function
    """
    bls = load_prepare_clean_source(fbs,
                                    download_sources_ok=download_sources_ok)
    cols = ['Location', 'Year', 'SectorProducedBy']
    if bls['SectorProducedBy'].isna().all():
        bls = bls.assign(SectorProducedBy = bls['SectorConsumedBy'])
    ## TODO ^^ need to account for mismatched of ProducedBy/ConsumedBy
    fbs = (fbs
           .sector_aggregation()
           .aggregate_flowby()
           # ^^ handles updated industry specs
           .merge(bls
                  .rename(columns={'FlowAmount': 'persons'})
                  .groupby(cols).agg({'persons': 'sum'})
                  .reset_index(),
                  how='inner',
                  on=cols)
           .assign(FlowAmount=lambda x: np.divide(
        x['FlowAmount'], x['persons'], out=np.zeros_like(
            x['persons']), where=x['persons'] != 0))
            .assign(Unit = lambda x: x['Unit'] + '/p')
            .drop(columns=['persons'])
            )

    return fbs


def define_parentincompletechild_descendants(
        fba: FlowByActivity, activity_col='ActivityConsumedBy', **_) -> \
        FlowByActivity:
    '''
    This function helps address the unique structure of the EIA MECS dataset.
    The MECS dataset contains rows at various levels of aggregation between
    NAICS-3 and NAICS-6 (inclusive). Each aggregated row contains the total
    for that level of aggregation, even if data are also reported for a less
    aggregated subset of those industries. For example:

    ActivityConsumedBy | FlowAmount | ...
    -------------------------------------
    311                | 110        |
    3112               |  65        |
    311221             |  55        |

    where the 110 reported for 311 includes the 65 reported for 3112, which
    includes the 55 reported for 211221. If we do not address this issue, there
    will be double counting. Additionally, if we are trying to disaggregate
    to the NAICS-6 level, all three rows shown above will be mapped to NAICS-6
    311221 (with the first wo rows also being mapped to several other NAICS-6
    codes as well). We will then over attribute the (double-counted) flows to
    those industries and groups of industries for which more specific detail
    is provided.

    This function addresses the double counting issue. For each aggregated
    industry group, all descendant (less aggregated) industries or industry
    groups for which detailed information is given are subtracted from the
    aggregated total. Using the example from above:

    ActivityConsumedBy | FlowAmount | ...
    -------------------------------------
    311                |  45        |
    3112               |  10        |
    311221             |  55        |

    Additionally, this function adds a column called "descendants", which for
    each industry holds all the descendant industries or industry groups that
    have detailed information provided in the dataset. After mapping to
    industries, but before attribution is performed, this column is used by the
    drop_parentincompletechild_descendants function to drop any row that is mapped
    from an aggregated industry group to a less aggregated industry or industry
    group THAT HAS DETAILED INFORMATION GIVEN IN THE MECS (and therefore has
    its own row already) to avoid the over-attribution issue.
    Again using the previous example:

    ActivityConsumedBy | FlowAmount | descendants | ...
    ---------------------------------------------------
    311                |  45        | 3112 311221 |
    3112               |  10        | 311221      |
    311221             |  55        |             |

    Note that this function is not useful if the desired aggregation level is
    NAICS-2. In such a case, the MECS dataset can be filtered to include only
    the rows with ActivityConsumedBy == "31-33", then disaggregated to 31, 32,
    33 using another dataset (such as the QCEW).
    '''
    fba = (
        fba
        .query(f'{activity_col} != "31-33"')
        .assign(descendants='')
    )

    for level in [5, 4, 3]:
        descendants = (
            fba
            .drop(columns='descendants')
            .query(f'{activity_col}.str.len() > {level}')
            .assign(
                parent=lambda x: x[activity_col].str.slice(stop=level)
            )
            .groupby(['Flowable', 'Location', 'parent'])
            .agg({'FlowAmount': 'sum', activity_col: ' '.join})
            .reset_index()
            .rename(columns={activity_col: 'descendants',
                             'FlowAmount': 'descendant_flows',
                             'parent': activity_col})
        )

        fba = (
            fba
            .merge(descendants,
                   how='left',
                   on=['Flowable', 'Location', activity_col],
                   suffixes=(None, '_y'))
            .fillna({'descendant_flows': 0, 'descendants_y': ''})
            .assign(
                descendants=lambda x: x.descendants.mask(x.descendants == '',
                                                         x.descendants_y),
                FlowAmount=lambda x: (x.FlowAmount -
                                      x.descendant_flows).mask(
                    x.FlowAmount - x.descendant_flows < 0, 0)
            )
            .drop(columns=['descendant_flows', 'descendants_y'])
        )
    # Reset group_total after adjusting for descendents
    fba = (fba
           .drop(columns='group_total')
           .merge((fba.groupby('group_id')
                      .agg({'FlowAmount':sum})
                      .rename(columns={'FlowAmount': 'group_total'})
                      ),
                  on='group_id', how='left', validate='m:1')
           )

    return fba


def drop_parentincompletechild_descendants(
        fba: FlowByActivity, sector_col='SectorConsumedBy', **_) -> \
        FlowByActivity:
    '''
    This function finishes handling the over-attribution issue described in
    the documentation for define_parentincompletechild_descendants by dropping any row in the
    MECS dataset which has been mapped to an industry or industry group which
    is a subset (strict or otherwise) of an industry group listed in the
    descendants columns. So, if 311 and 3112 both appear in the MECS datset,
    3112 will be listed as a descendant of 311 and this function will therefore
    drop a row mapping 311 to 311221 (since more detailed information on 3112,
    which contains 311221, is provided). If 31122 and 311221 do not appear in
    the dataset, a row mapping 3112 to 311221 will not be dropped, since no
    more detailed information on 311221 is given. Further attribution/
    disaggregation should be done using another datatset such as the QCEW.
    '''

    fba2 = (
        fba
        .assign(to_keep=fba.apply(
            lambda x: not any([str(x[sector_col]).startswith(d) for d in
                               x.descendants.split()]),
            axis='columns'
        ))
        .query('to_keep')
        .drop(columns=['descendants', 'to_keep'])
    )

    return fba2<|MERGE_RESOLUTION|>--- conflicted
+++ resolved
@@ -3,11 +3,8 @@
 from flowsa.flowby import FB, get_flowby_from_config
 from flowsa.common import get_catalog_info
 from flowsa.flowsa_log import log
-<<<<<<< HEAD
-from flowsa import (geo, location, FlowByActivity, FlowBySector)
-=======
-from flowsa import (geo, location, FlowByActivity)
->>>>>>> e47a7a30
+from flowsa import (geo, location, getFlowBySector, flowbyfunctions,
+                    FlowByActivity)
 from flowsa.naics import map_source_sectors_to_more_aggregated_sectors
 from flowsa.validation import compare_summation_at_sector_lengths_between_two_dfs
 
