# Downloads and parses CSV from USGS Silver Statistics and Information on an annual basis.
---
source_name: USGS Mineral Yearbook Silver
citable_url: https://prd-wret.s3-us-west-2.amazonaws.com/assets/palladium/production/atoms/files/myb1-2016-silve.xls
date_generated: '2021-03-19'
years_available: 2012-2016
format: xls
url:
  base_url: https://prd-wret.s3-us-west-2.amazonaws.com/assets/palladium/production/atoms/files/myb1-2016-silve.xls
url_replace_fxn: usgs_silver_url_helper
call_response_fxn: usgs_silver_call
parse_response_fxn: usgs_silver_parse
years:
<<<<<<< HEAD
  - 2016
=======
- 2012
- 2013
- 2014
- 2015
- 2016
>>>>>>> ded2b6be
<|MERGE_RESOLUTION|>--- conflicted
+++ resolved
@@ -11,12 +11,8 @@
 call_response_fxn: usgs_silver_call
 parse_response_fxn: usgs_silver_parse
 years:
-<<<<<<< HEAD
-  - 2016
-=======
 - 2012
 - 2013
 - 2014
 - 2015
-- 2016
->>>>>>> ded2b6be
+- 2016