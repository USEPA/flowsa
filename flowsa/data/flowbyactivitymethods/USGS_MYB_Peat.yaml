# Downloads and parses CSV from USGS Peat Statistics and Information on an annual basis.
---
source_name: USGS Mineral Yearbook Peat
citable_url: https://prd-wret.s3-us-west-2.amazonaws.com/assets/palladium/production/atoms/files/myb1-2018-peat-advrel.xlsx
date_generated: '2021-03-26'
<<<<<<< HEAD
# api_name: USGS_MYB_Peat
# api_key_required: false
=======
years_available: 2014-2018
>>>>>>> ded2b6be
format: xls
url:
  base_url: https://prd-wret.s3-us-west-2.amazonaws.com/assets/palladium/production/atoms/files/myb1-2018-peat-advrel.xlsx
url_replace_fxn: usgs_peat_url_helper
call_response_fxn: usgs_peat_call
parse_response_fxn: usgs_peat_parse
years:
<<<<<<< HEAD
  - 2014
  - 2015
  - 2016
  - 2017
  - 2018
=======
- 2014
- 2015
- 2016
- 2017
- 2018
>>>>>>> ded2b6be
<|MERGE_RESOLUTION|>--- conflicted
+++ resolved
@@ -3,12 +3,7 @@
 source_name: USGS Mineral Yearbook Peat
 citable_url: https://prd-wret.s3-us-west-2.amazonaws.com/assets/palladium/production/atoms/files/myb1-2018-peat-advrel.xlsx
 date_generated: '2021-03-26'
-<<<<<<< HEAD
-# api_name: USGS_MYB_Peat
-# api_key_required: false
-=======
 years_available: 2014-2018
->>>>>>> ded2b6be
 format: xls
 url:
   base_url: https://prd-wret.s3-us-west-2.amazonaws.com/assets/palladium/production/atoms/files/myb1-2018-peat-advrel.xlsx
@@ -16,16 +11,8 @@
 call_response_fxn: usgs_peat_call
 parse_response_fxn: usgs_peat_parse
 years:
-<<<<<<< HEAD
-  - 2014
-  - 2015
-  - 2016
-  - 2017
-  - 2018
-=======
 - 2014
 - 2015
 - 2016
 - 2017
-- 2018
->>>>>>> ded2b6be
+- 2018