# Downloads and parses CSV from USGS ManufacturedAbrasive Statistics and Information on an annual basis.
---
source_name: USGS Mineral Yearbook Manufactured Abrasive
citable_url: https://s3-us-west-2.amazonaws.com/prd-wret/assets/palladium/production/atoms/files/myb1-2017-abras.xls
date_generated: '2021-03-26'
years_available: 2017-2018
format: xlsx
url:
  base_url: https://s3-us-west-2.amazonaws.com/prd-wret/assets/palladium/production/atoms/files/myb1-2017-abras.xls
url_replace_fxn: usgs_ma_url_helper
call_response_fxn: usgs_ma_call
parse_response_fxn: usgs_ma_parse
years:
<<<<<<< HEAD
  - 2017
=======
- 2017
- 2018
>>>>>>> ded2b6be
<|MERGE_RESOLUTION|>--- conflicted
+++ resolved
@@ -11,9 +11,5 @@
 call_response_fxn: usgs_ma_call
 parse_response_fxn: usgs_ma_parse
 years:
-<<<<<<< HEAD
-  - 2017
-=======
 - 2017
-- 2018
->>>>>>> ded2b6be
+- 2018