--- conflicted
+++ resolved
@@ -22,67 +22,6 @@
                    "county": 5}
 
 
-<<<<<<< HEAD
-def read_stored_FIPS(year='2015'):
-    """
-    Read fips based on year specified, year defaults to 2015
-    :param year: str, '2010', '2013', or '2015', default year is 2015
-        because most recent year of FIPS available
-    :return: df, FIPS for specified year
-    """
-
-    FIPS_df = pd.read_csv(datapath / "FIPS_Crosswalk.csv", header=0, dtype=str)
-    # subset columns by specified year
-    df = FIPS_df[["State", "FIPS_" + year, "County_" + year]]
-    # rename columns to drop data year
-    df.columns = ['State', 'FIPS', 'County']
-    # sort df
-    df = df.sort_values(['FIPS']).reset_index(drop=True)
-
-    return df
-
-
-def getFIPS(state=None, county=None, year='2015'):
-    """
-    Pass a state or state and county name to get the FIPS.
-
-    :param state: str. A US State Name or Puerto Rico, any case accepted
-    :param county: str. A US county
-    :param year: str. '2010', '2013', '2015', default year is 2015
-    :return: str. A five digit FIPS code
-    """
-    FIPS_df = read_stored_FIPS(year)
-
-    # default code
-    code = None
-
-    if county is None:
-        if state is not None:
-            state = clean_str_and_capitalize(state)
-            code = FIPS_df.loc[(FIPS_df["State"] == state)
-                               & (FIPS_df["County"].isna()), "FIPS"]
-        else:
-            log.error("To get state FIPS, state name must be passed in "
-                      "'state' param")
-    else:
-        if state is None:
-            log.error("To get county FIPS, state name must be passed in "
-                      "'state' param")
-        else:
-            state = clean_str_and_capitalize(state)
-            county = clean_str_and_capitalize(county)
-            code = FIPS_df.loc[(FIPS_df["State"] == state)
-                               & (FIPS_df["County"] == county), "FIPS"]
-    if code.empty:
-        log.error("No FIPS code found")
-    else:
-        code = code.values[0]
-
-    return code
-
-
-=======
->>>>>>> f101121a
 def apply_county_FIPS(df, year='2015', source_state_abbrev=True):
     """
     Applies FIPS codes by county to dataframe containing columns with State
