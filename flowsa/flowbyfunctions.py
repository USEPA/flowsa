# flowbyfunctions.py (flowsa)
# !/usr/bin/env python3
# coding=utf-8
"""
Helper functions for flowbyactivity and flowbysector data
"""

import pandas as pd
import numpy as np
from esupy.dqi import get_weighted_average
import flowsa
from flowsa.common import fbs_activity_fields, US_FIPS, get_state_FIPS, \
    get_county_FIPS, update_geoscale, log, load_source_catalog, \
    load_sector_length_crosswalk, flow_by_sector_fields, fbs_fill_na_dict, \
    fbs_collapsed_default_grouping_fields, flow_by_sector_collapsed_fields, \
    fbs_collapsed_fill_na_dict, fba_activity_fields, \
    fips_number_key, flow_by_activity_fields, fba_fill_na_dict, datasourcescriptspath, \
    find_true_file_path, flow_by_activity_mapped_fields, fba_mapped_default_grouping_fields
from flowsa.dataclean import clean_df, replace_strings_with_NoneType, \
    replace_NoneType_with_empty_cells, standardize_units


def create_geoscale_list(df, geoscale, year='2015'):
    """
    Create a list of FIPS associated with given geoscale

    :param df: FlowBySector of FlowByActivity df
    :param geoscale: 'national', 'state', or 'county'
    :param year: str, year of FIPS, defaults to 2015
    :return: list of relevant FIPS
    """

    # filter by geoscale depends on Location System
    fips = []
    if geoscale == "national":
        fips.append(US_FIPS)
    elif df['LocationSystem'].str.contains('FIPS').any():
        # all_FIPS = read_stored_FIPS()
        if geoscale == "state":
            state_FIPS = get_state_FIPS(year)
            fips = list(state_FIPS['FIPS'])
        elif geoscale == "county":
            county_FIPS = get_county_FIPS(year)
            fips = list(county_FIPS['FIPS'])

    return fips


def filter_by_geoscale(df, geoscale):
    """
    Filter flowbyactivity by FIPS at the given scale
    :param df: Either flowbyactivity or flowbysector
    :param geoscale: string, either 'national', 'state', or 'county'
    :return: filtered flowbyactivity or flowbysector
    """

    fips = create_geoscale_list(df, geoscale)

    df = df[df['Location'].isin(fips)].reset_index(drop=True)

    if len(df) == 0:
        log.error("No flows found in the flow dataset at the %s scale", geoscale)
    else:
        return df


def agg_by_geoscale(df, from_scale, to_scale, groupbycols):
    """
    Aggregate a df by geoscale
    :param df: flowbyactivity or flowbysector df
    :param from_scale: str, geoscale to aggregate from ('national', 'state', 'county')
    :param to_scale: str, geoscale to aggregate to ('national', 'state', 'county')
    :param groupbycolumns: flowbyactivity or flowbysector default groupby columns
    :return: df, at identified to_scale geographic level
    """

    # use from scale to filter by these values
    df = filter_by_geoscale(df, from_scale).reset_index(drop=True)

    df = update_geoscale(df, to_scale)

    fba_agg = aggregator(df, groupbycols)

    return fba_agg


def aggregator(df, groupbycols):
    """
    Aggregates flowbyactivity or flowbysector 'FlowAmount' column in df and generate
    weighted average values based on FlowAmount values for numeric columns

    :param df: df, Either flowbyactivity or flowbysector
    :param groupbycols: list, Either flowbyactivity or flowbysector columns
    :return: df, with aggregated columns
    """

    # reset index
    df = df.reset_index(drop=True)
    # tmp replace null values with empty cells
    df = replace_NoneType_with_empty_cells(df)

    # drop columns with flowamount = 0
    df = df[df['FlowAmount'] != 0]

    # list of column headers, that if exist in df, should be aggregated using the weighted avg fxn
    possible_column_headers = ('Spread', 'Min', 'Max', 'DataReliability', 'TemporalCorrelation',
                               'GeographicalCorrelation', 'TechnologicalCorrelation',
                               'DataCollection')

    # list of column headers that do exist in the df being aggregated
    column_headers = [e for e in possible_column_headers if e in df.columns.values.tolist()]

    df_dfg = df.groupby(groupbycols).agg({'FlowAmount': ['sum']})

    # run through other columns creating weighted average
    for e in column_headers:
        df_dfg[e] = get_weighted_average(df, e, 'FlowAmount', groupbycols)

    df_dfg = df_dfg.reset_index()
    df_dfg.columns = df_dfg.columns.droplevel(level=1)

    # if datatypes are strings, ensure that Null values remain NoneType
    df_dfg = replace_strings_with_NoneType(df_dfg)

    return df_dfg


def sector_ratios(df, sectorcolumn):
    """
    Determine ratios of the less aggregated sectors within a more aggregated sector
    :param df: A df with sector columns
    :param sectorcolumn: 'SectorConsumedBy' or 'SectorProducedBy'
    :return: df, with 'FlowAmountRatio' column
    """

    # drop any null rows (can occur when activities are ranges)
    df = df[~df[sectorcolumn].isnull()]

    # find the longest length sector
    length = max(df[sectorcolumn].apply(lambda x: len(str(x))).unique())
    # for loop in reverse order longest length naics minus 1 to 2
    # appends missing naics levels to df
    sec_ratios = []
    for i in range(length, 3, -1):
        # subset df to sectors with length = i and length = i + 1
        df_subset = df.loc[df[sectorcolumn].apply(lambda x: len(x) == i)]
        # create column for sector grouping
        df_subset = df_subset.assign(Sector_group=df_subset[sectorcolumn].apply(lambda x: x[0:i-1]))
        # subset df to create denominator
        df_denom = df_subset[['FlowAmount', 'Location', 'Sector_group']]
        df_denom = df_denom.groupby(['Location', 'Sector_group'],
                                    as_index=False).agg({"FlowAmount": sum})
        df_denom = df_denom.rename(columns={"FlowAmount": "Denominator"})
        # merge the denominator column with fba_w_sector df
        ratio_df = df_subset.merge(df_denom, how='left')
        # calculate ratio
        ratio_df.loc[:, 'FlowAmountRatio'] = ratio_df['FlowAmount'] / ratio_df['Denominator']
        ratio_df = ratio_df.drop(columns=['Denominator', 'Sector_group']).reset_index()
        sec_ratios.append(ratio_df)
    # concat list of dataframes (info on each page)
    df_w_ratios = pd.concat(sec_ratios, sort=True).reset_index(drop=True)

    return df_w_ratios


def sector_aggregation(df_load, group_cols):
    """
    Function that checks if a sector length exists, and if not, sums the less aggregated sector
    :param df_load: Either a flowbyactivity df with sectors or a flowbysector df
    :param group_cols: columns by which to aggregate
    :return: df, with aggregated sector values
    """

    # determine if activities are sector-like, if aggregating a df with a 'SourceName'
    sector_like_activities = False
    if 'SourceName' in df_load.columns:
        # load source catalog
        cat = load_source_catalog()
        # for s in pd.unique(flowbyactivity_df['SourceName']):
        s = pd.unique(df_load['SourceName'])[0]
        # load catalog info for source
        src_info = cat[s]
        sector_like_activities = src_info['sector-like_activities']

    # ensure None values are not strings
    df = replace_NoneType_with_empty_cells(df_load)

    # if activities are source like, drop from df and group calls,
    # add back in as copies of sector columns columns to keep
    if sector_like_activities:
        group_cols = [e for e in group_cols if e not in
                      ('ActivityProducedBy', 'ActivityConsumedBy')]
        # subset df
        df_cols = [e for e in df.columns if e not in
                   ('ActivityProducedBy', 'ActivityConsumedBy')]
        df = df[df_cols]

    # find the longest length sector
    length = df[[fbs_activity_fields[0], fbs_activity_fields[1]]].apply(
        lambda x: x.str.len()).max().max()
    length = int(length)
    # for loop in reverse order longest length naics minus 1 to 2
    # appends missing naics levels to df
    for i in range(length - 1, 1, -1):
        # subset df to sectors with length = i and length = i + 1
        df_subset = df.loc[df[fbs_activity_fields[0]].apply(lambda x: i + 1 >= len(x) >= i) |
                           df[fbs_activity_fields[1]].apply(lambda x: i + 1 >= len(x) >= i)]
        # create a list of i digit sectors in df subset
        sector_subset = df_subset[
            ['Location', fbs_activity_fields[0],
             fbs_activity_fields[1]]].drop_duplicates().reset_index(drop=True)
        df_sectors = sector_subset.copy()
        df_sectors.loc[:, 'SectorProducedBy'] = \
            df_sectors['SectorProducedBy'].apply(lambda x: x[0:i])
        df_sectors.loc[:, 'SectorConsumedBy'] = \
            df_sectors['SectorConsumedBy'].apply(lambda x: x[0:i])
        sector_list = df_sectors.drop_duplicates().values.tolist()
        # create a list of sectors that are exactly i digits long
        # where either sector column is i digits in length
        df_existing_1 = \
            sector_subset.loc[(sector_subset['SectorProducedBy'].apply(lambda x: len(x) == i)) |
                              (sector_subset['SectorConsumedBy'].apply(lambda x: len(x) == i))]
        # where both sector columns are i digits in length
        df_existing_2 = \
            sector_subset.loc[(sector_subset['SectorProducedBy'].apply(lambda x: len(x) == i)) &
                              (sector_subset['SectorConsumedBy'].apply(lambda x: len(x) == i))]
        # concat existing dfs
        df_existing = pd.concat([df_existing_1, df_existing_2], sort=False)
        existing_sectors = df_existing.drop_duplicates().dropna().values.tolist()
        # list of sectors of length i that are not in sector list
        missing_sectors = [e for e in sector_list if e not in existing_sectors]
        if len(missing_sectors) != 0:
            # new df of sectors that start with missing sectors.
            # drop last digit of the sector and sum flows
            # set conditions
            agg_sectors_list = []
            for q, r, s in missing_sectors:
                c1 = df_subset['Location'] == q
                c2 = df_subset[fbs_activity_fields[0]].apply(lambda x: x[0:i] == r)
                c3 = df_subset[fbs_activity_fields[1]].apply(lambda x: x[0:i] == s)
                # subset data
                agg_sectors_list.append(df_subset.loc[c1 & c2 & c3])
            agg_sectors = pd.concat(agg_sectors_list, sort=False)
            agg_sectors = agg_sectors.loc[
                (agg_sectors[fbs_activity_fields[0]].apply(lambda x: len(x) > i)) |
                (agg_sectors[fbs_activity_fields[1]].apply(lambda x: len(x) > i))]
            agg_sectors.loc[:, fbs_activity_fields[0]] = agg_sectors[fbs_activity_fields[0]].apply(
                lambda x: x[0:i])
            agg_sectors.loc[:, fbs_activity_fields[1]] = agg_sectors[fbs_activity_fields[1]].apply(
                lambda x: x[0:i])
            # aggregate the new sector flow amounts
            agg_sectors = aggregator(agg_sectors, group_cols)
            # append to df
            agg_sectors = replace_NoneType_with_empty_cells(agg_sectors)
            df = df.append(agg_sectors, sort=False).reset_index(drop=True)

    # manually modify non-NAICS codes that might exist in sector
    df.loc[:, 'SectorConsumedBy'] = np.where(df['SectorConsumedBy'].isin(['F0', 'F01']),
                                             'F010', df['SectorConsumedBy'])  # domestic/household
    df.loc[:, 'SectorProducedBy'] = np.where(df['SectorProducedBy'].isin(['F0', 'F01']),
                                             'F010', df['SectorProducedBy'])  # domestic/household
    # drop any duplicates created by modifying sector codes
    df = df.drop_duplicates()
    # if activities are source-like, set col values as copies of the sector columns
    if sector_like_activities:
        df = df.assign(ActivityProducedBy=df['SectorProducedBy'])
        df = df.assign(ActivityConsumedBy=df['SectorConsumedBy'])
        # reindex columns
        df = df.reindex(df_load.columns, axis=1)
    # replace null values
    df = replace_strings_with_NoneType(df)

    return df


def sector_disaggregation(df):
    """
    function to disaggregate sectors if there is only one naics at a lower level
    works for lower than naics 4
    :param df: A FBS df, must have sector columns
    :return: A FBS df with values for the missing naics5 and naics6
    """

    # ensure None values are not strings
    df = replace_NoneType_with_empty_cells(df)

    # load naics 2 to naics 6 crosswalk
    cw_load = load_sector_length_crosswalk()

    # for loop min length to 6 digits, where min length cannot be less than 2
    length = df[[fbs_activity_fields[0], fbs_activity_fields[1]]].apply(
        lambda x: x.str.len()).min().min()
    if length < 2:
        length = 2
    # appends missing naics levels to df
    for i in range(length, 6):
        sector_merge = 'NAICS_' + str(i)
        sector_add = 'NAICS_' + str(i+1)

        # subset the df by naics length
        cw = cw_load[[sector_merge, sector_add]]
        # only keep the rows where there is only one value in sector_add for a value in sector_merge
        cw = cw.drop_duplicates(subset=[sector_merge], keep=False).reset_index(drop=True)
        sector_list = cw[sector_merge].values.tolist()

        # subset df to sectors with length = i and length = i + 1
        df_subset = df.loc[df[fbs_activity_fields[0]].apply(lambda x: i + 1 >= len(x) >= i) |
                           df[fbs_activity_fields[1]].apply(lambda x: i + 1 >= len(x) >= i)]
        # create new columns that are length i
        df_subset = df_subset.assign(SectorProduced_tmp=
                                     df_subset[fbs_activity_fields[0]].apply(lambda x: x[0:i]))
        df_subset = df_subset.assign(SectorConsumed_tmp=
                                     df_subset[fbs_activity_fields[1]].apply(lambda x: x[0:i]))
        # subset the df to the rows where the tmp sector columns are in naics list
        df_subset_1 = df_subset.loc[(df_subset['SectorProduced_tmp'].isin(sector_list)) &
                                    (df_subset['SectorConsumed_tmp'] == "")]
        df_subset_2 = df_subset.loc[(df_subset['SectorProduced_tmp'] == "") &
                                    (df_subset['SectorConsumed_tmp'].isin(sector_list))]
        df_subset_3 = df_subset.loc[(df_subset['SectorProduced_tmp'].isin(sector_list)) &
                                    (df_subset['SectorConsumed_tmp'].isin(sector_list))]
        # concat existing dfs
        df_subset = pd.concat([df_subset_1, df_subset_2, df_subset_3], sort=False)
        # drop all rows with duplicate temp values, as a less aggregated naics exists
        # list of column headers, that if exist in df, should be
        # aggregated using the weighted avg fxn
        possible_column_headers = ('Flowable', 'FlowName', 'Unit', 'Context',
                                   'Compartment', 'Location', 'Year',
                                   'SectorProduced_tmp', 'SectorConsumed_tmp')
        # list of column headers that do exist in the df being subset
        cols_to_drop = [e for e in possible_column_headers if e
                        in df_subset.columns.values.tolist()]

        df_subset = df_subset.drop_duplicates(subset=cols_to_drop,
                                              keep=False).reset_index(drop=True)

        # merge the naics cw
        new_naics = pd.merge(df_subset, cw[[sector_merge, sector_add]],
                             how='left', left_on=['SectorProduced_tmp'], right_on=[sector_merge])
        new_naics = new_naics.rename(columns={sector_add: "SPB"})
        new_naics = new_naics.drop(columns=[sector_merge])
        new_naics = pd.merge(new_naics, cw[[sector_merge, sector_add]],
                             how='left', left_on=['SectorConsumed_tmp'], right_on=[sector_merge])
        new_naics = new_naics.rename(columns={sector_add: "SCB"})
        new_naics = new_naics.drop(columns=[sector_merge])
        # drop columns and rename new sector columns
        new_naics = new_naics.drop(columns=["SectorProducedBy", "SectorConsumedBy",
                                            "SectorProduced_tmp", "SectorConsumed_tmp"])
        new_naics = new_naics.rename(columns={"SPB": "SectorProducedBy",
                                              "SCB": "SectorConsumedBy"})
        # append new naics to df
        new_naics['SectorConsumedBy'] = new_naics['SectorConsumedBy'].replace({np.nan: ""})
        new_naics['SectorProducedBy'] = new_naics['SectorProducedBy'].replace({np.nan: ""})
        new_naics = replace_NoneType_with_empty_cells(new_naics)
        df = pd.concat([df, new_naics], sort=True)
    # replace blank strings with None
    df = replace_strings_with_NoneType(df)

    return df


def assign_fips_location_system(df, year_of_data):
    """
    Add location system based on year of data. County level FIPS change over the years.
    :param df: df with FIPS location system
    :param year_of_data: str, year of data pulled
    :return: df, with 'LocationSystem' column values
    """

    if year_of_data >= '2015':
        df.loc[:, 'LocationSystem'] = 'FIPS_2015'
    elif '2013' <= year_of_data < '2015':
        df.loc[:, 'LocationSystem'] = 'FIPS_2013'
    elif '2010' <= year_of_data < '2013':
        df.loc[:, 'LocationSystem'] = 'FIPS_2010'
    elif year_of_data < '2010':
        log.warning(
            "Missing FIPS codes from crosswalk for %s. Assigning to FIPS_2010", year_of_data)
        df.loc[:, 'LocationSystem'] = 'FIPS_2010'

    return df


def collapse_fbs_sectors(fbs):
    """
    Collapses the Sector Produced/Consumed into a single column named "Sector"
    uses based on identified rules for flowtypes
    :param fbs: df, a standard FlowBySector (format)
    :return: df, FBS with single Sector column
    """
    # ensure correct datatypes and order
    fbs = clean_df(fbs, flow_by_sector_fields, fbs_fill_na_dict)

    # collapse the FBS sector columns into one column based on FlowType
    fbs.loc[fbs["FlowType"] == 'TECHNOSPHERE_FLOW', 'Sector'] = fbs["SectorConsumedBy"]
    fbs.loc[fbs["FlowType"] == 'WASTE_FLOW', 'Sector'] = fbs["SectorProducedBy"]
    fbs.loc[(fbs["FlowType"] == 'WASTE_FLOW') & (fbs['SectorProducedBy'].isnull()),
            'Sector'] = fbs["SectorConsumedBy"]
    fbs.loc[(fbs["FlowType"] == 'ELEMENTARY_FLOW') & (fbs['SectorProducedBy'].isnull()),
            'Sector'] = fbs["SectorConsumedBy"]
    fbs.loc[(fbs["FlowType"] == 'ELEMENTARY_FLOW') & (fbs['SectorConsumedBy'].isnull()),
            'Sector'] = fbs["SectorProducedBy"]
    fbs.loc[(fbs["FlowType"] == 'ELEMENTARY_FLOW') &
            (fbs['SectorConsumedBy'].isin(['F010', 'F0100', 'F01000'])) &
            (fbs['SectorProducedBy'].isin(['22', '221', '2213', '22131', '221310'])),
            'Sector'] = fbs["SectorConsumedBy"]

    # drop sector consumed/produced by columns
    fbs_collapsed = fbs.drop(columns=['SectorProducedBy', 'SectorConsumedBy'])
    # aggregate
    fbs_collapsed = aggregator(fbs_collapsed, fbs_collapsed_default_grouping_fields)
    # sort dataframe
    fbs_collapsed = clean_df(fbs_collapsed, flow_by_sector_collapsed_fields,
                             fbs_collapsed_fill_na_dict)
    fbs_collapsed = fbs_collapsed.sort_values(['Sector', 'Flowable',
                                               'Context', 'Location']).reset_index(drop=True)

    return fbs_collapsed


def return_activity_from_scale(df, provided_from_scale):
    """
    Determine the 'from scale' used for aggregation/df subsetting for each activity combo in a df
    :param df: flowbyactivity df
    :param provided_from_scale: str, The scale to use specified in method yaml
    :return: df, FBA with column indicating the "from" geoscale to use for each row
    """

    # determine the unique combinations of activityproduced/consumedby
    unique_activities = unique_activity_names(df)
    # filter by geoscale
    fips = create_geoscale_list(df, provided_from_scale)
    df_sub = df[df['Location'].isin(fips)]
    # determine unique activities after subsetting by geoscale
    unique_activities_sub = unique_activity_names(df_sub)

    # return df of the difference between unique_activities and unique_activities2
    df_missing = dataframe_difference(unique_activities, unique_activities_sub, which='left_only')
    # return df of the similarities between unique_activities and unique_activities2
    df_existing = dataframe_difference(unique_activities, unique_activities_sub, which='both')
    df_existing = df_existing.drop(columns='_merge')
    df_existing['activity_from_scale'] = provided_from_scale

    # for loop through geoscales until find data for each activity combo
    if provided_from_scale == 'national':
        geoscales = ['state', 'county']
    elif provided_from_scale == 'state':
        geoscales = ['county']
    elif provided_from_scale == 'county':
        log.info('No data - skipping')

    if len(df_missing) > 0:
        for i in geoscales:
            # filter by geoscale
            fips_i = create_geoscale_list(df, i)
            df_i = df[df['Location'].isin(fips_i)]

            # determine unique activities after subsetting by geoscale
            unique_activities_i = unique_activity_names(df_i)

            # return df of the difference between unique_activities subset and
            # unique_activities for geoscale
            df_missing_i = dataframe_difference(unique_activities_sub,
                                                unique_activities_i, which='right_only')
            df_missing_i = df_missing_i.drop(columns='_merge')
            df_missing_i['activity_from_scale'] = i
            # return df of the similarities between unique_activities and unique_activities2
            df_existing_i = dataframe_difference(unique_activities_sub,
                                                 unique_activities_i, which='both')

            # append unique activities and df with defined activity_from_scale
            unique_activities_sub = \
                unique_activities_sub.append(df_missing_i[[fba_activity_fields[0],
                                                           fba_activity_fields[1]]])
            df_existing = df_existing.append(df_missing_i)
            df_missing = dataframe_difference(df_missing[[fba_activity_fields[0],
                                                          fba_activity_fields[1]]],
                                              df_existing_i[[fba_activity_fields[0],
                                                             fba_activity_fields[1]]],
                                              which=None)

    return df_existing


def subset_df_by_geoscale(df, activity_from_scale, activity_to_scale):
    """
    Subset a df by geoscale or agg to create data specified in method yaml
    :param df: df, FBA format
    :param activity_from_scale: str, identified geoscale by which to subset or
                                aggregate from ('national', 'state', 'county')
    :param activity_to_scale: str, identified geoscale by which to subset or
                              aggregate to ('national', 'state', 'county')
    :return: df, FBA, subset or aggregated to a single geoscale for all rows
    """

    # method of subset dependent on LocationSystem
    if df['LocationSystem'].str.contains('FIPS').any():
        df = df[df['LocationSystem'].str.contains('FIPS')].reset_index(drop=True)
        # determine 'activity_from_scale' for use in df geoscale subset, by activity
        modified_from_scale = return_activity_from_scale(df, activity_from_scale)
        # add 'activity_from_scale' column to df
        df2 = pd.merge(df, modified_from_scale)

        # list of unique 'from' geoscales
        unique_geoscales =\
            modified_from_scale['activity_from_scale'].drop_duplicates().values.tolist()
        if len(unique_geoscales) > 1:
            log.info('Dataframe has a mix of geographic levels: %s', ', '.join(unique_geoscales))

        # to scale
        if fips_number_key[activity_from_scale] > fips_number_key[activity_to_scale]:
            to_scale = activity_to_scale
        else:
            to_scale = activity_from_scale

        df_subset_list = []
        # subset df based on activity 'from' scale
        for i in unique_geoscales:
            df3 = df2[df2['activity_from_scale'] == i]
            # if desired geoscale doesn't exist, aggregate existing data
            # if df is less aggregated than allocation df, aggregate
            # fba activity to allocation geoscale
            if fips_number_key[i] > fips_number_key[to_scale]:
                log.info("Aggregating subset from %s to %s", i, to_scale)
                df_sub = agg_by_geoscale(df3, i, to_scale, fba_mapped_default_grouping_fields)
            # else filter relevant rows
            else:
                log.info("Subsetting %s data", i)
                df_sub = filter_by_geoscale(df3, i)
            df_subset_list.append(df_sub)
        df_subset = pd.concat(df_subset_list, ignore_index=True)

        # only keep cols associated with FBA mapped
        df_subset = clean_df(df_subset, flow_by_activity_mapped_fields,
                             fba_fill_na_dict, drop_description=False)

    # right now, the only other location system is for Statistics Canada data
    else:
        df_subset = df.copy()

    return df_subset


def unique_activity_names(fba_df):
    """
    Determine the unique activity names in a df
    :param fba_df: a flowbyactivity df
    :return: df with ActivityProducedBy and ActivityConsumedBy columns
    """

    activities = fba_df[[fba_activity_fields[0], fba_activity_fields[1]]]
    unique_activities = activities.drop_duplicates().reset_index(drop=True)

    return unique_activities


def dataframe_difference(df1, df2, which=None):
    """
    Find rows which are different between two DataFrames
    :param df1: df, FBA or FBS
    :param df2: df, FBA or FBS
    :param which: 'both', 'right_only', 'left_only'
    :return: df, comparison of data in the two dfs
    """
    comparison_df = df1.merge(df2,
                              indicator=True,
                              how='outer')
    if which is None:
        diff_df = comparison_df[comparison_df['_merge'] != 'both']
    else:
        diff_df = comparison_df[comparison_df['_merge'] == which]

    return diff_df


def estimate_suppressed_data(df, sector_column, naics_level, sourcename):
    """
    Estimate data suppression, by equally allocating parent NAICS values to child NAICS
    :param df: df with sector columns
    :param sector_column: str, column to estimate suppressed data for
    :param naics_level: numeric, indicate at what NAICS length to base
                        estimated suppresed data off (2 - 5)
    :param sourcename: str, sourcename
    :return: df, with estimated suppressed data
    """

    # exclude nonsectors
    df = replace_NoneType_with_empty_cells(df)

    # find the longest length sector
    max_length = max(df[sector_column].apply(lambda x: len(str(x))).unique())
    # loop through starting at naics_level, use most detailed level possible to save time
    for i in range(naics_level, max_length):
        # create df of i length
        df_x = df.loc[df[sector_column].apply(lambda x: len(x) == i)]
        # create df of i + 1 length
        df_y = df.loc[df[sector_column].apply(lambda x: len(x) == i + 1)]
        # create temp sector columns in df y, that are i digits in length
        df_y = df_y.assign(s_tmp=df_y[sector_column].apply(lambda x: x[0:i]))

        # create list of location and temp activity combos that contain a 0
        missing_sectors_df = df_y[df_y['FlowAmount'] == 0]
        missing_sectors_list = missing_sectors_df[['Location',
                                                   's_tmp']].drop_duplicates().values.tolist()
        # subset the y df
        if len(missing_sectors_list) != 0:
            # new df of sectors that start with missing sectors.
            # drop last digit of the sector and sum flows set conditions
            suppressed_list = []
            for q, r, in missing_sectors_list:
                c1 = df_y['Location'] == q
                c2 = df_y['s_tmp'] == r
                # subset data
                suppressed_list.append(df_y.loc[c1 & c2])
            suppressed_sectors = pd.concat(suppressed_list, sort=False, ignore_index=True)
            # add column of existing allocated data for length of i
            suppressed_sectors['alloc_flow'] =\
                suppressed_sectors.groupby(['Location', 's_tmp'])['FlowAmount'].transform('sum')
            # subset further so only keep rows of 0 value
            suppressed_sectors_sub = suppressed_sectors[suppressed_sectors['FlowAmount'] == 0]
            # add count
            suppressed_sectors_sub = \
                suppressed_sectors_sub.assign(sector_count=
                                              suppressed_sectors_sub.groupby(
                                                  ['Location', 's_tmp']
                                              )['s_tmp'].transform('count'))

            # merge suppressed sector subset with df x
            df_m = pd.merge(df_x,
                            suppressed_sectors_sub[['Class', 'Compartment', 'FlowType',
                                                    'FlowName', 'Location', 'LocationSystem',
                                                    'Unit', 'Year', sector_column, 's_tmp',
                                                    'alloc_flow', 'sector_count']],
                            left_on=['Class', 'Compartment', 'FlowType', 'FlowName',
                                     'Location', 'LocationSystem', 'Unit', 'Year', sector_column],
                            right_on=['Class', 'Compartment', 'FlowType', 'FlowName',
                                      'Location', 'LocationSystem', 'Unit', 'Year', 's_tmp'],
                            how='right')
            # calculate estimated flows by subtracting the flow
            # amount already allocated from total flow of
            # sector one level up and divide by number of sectors with suppresed data
            df_m.loc[:, 'FlowAmount'] = \
                (df_m['FlowAmount'] - df_m['alloc_flow']) / df_m['sector_count']
            # only keep the suppressed sector subset activity columns
            df_m = df_m.drop(columns=[sector_column + '_x', 's_tmp', 'alloc_flow', 'sector_count'])
            df_m = df_m.rename(columns={sector_column + '_y': sector_column})
            # reset activity columns
            if load_source_catalog()[sourcename]['sector-like_activities']:
                df_m = df_m.assign(ActivityProducedBy=df_m['SectorProducedBy'])
                df_m = df_m.assign(ActivityConsumedBy=df_m['SectorConsumedBy'])

            # drop the existing rows with suppressed data and append the new estimates from fba df
            modified_df =\
                pd.merge(df, df_m[['FlowName', 'Location', sector_column]],
                         indicator=True,
                         how='outer').query('_merge=="left_only"').drop('_merge', axis=1)
            df = pd.concat([modified_df, df_m], ignore_index=True)
    df_w_estimated_data = replace_strings_with_NoneType(df)

    return df_w_estimated_data


def collapse_activity_fields(df):
    """
    The 'activityconsumedby' and 'activityproducedby' columns from the
    allocation dataset do not always align with
    the dataframe being allocated. Generalize the allocation activity column.
    :param df: df, FBA used to allocate another FBA
    :return: df, single Activity column
    """

    df = replace_strings_with_NoneType(df)

    activity_consumed_list = df['ActivityConsumedBy'].drop_duplicates().values.tolist()
    activity_produced_list = df['ActivityProducedBy'].drop_duplicates().values.tolist()

    # if an activity field column is all 'none', drop the column and
    # rename renaming activity columns to generalize
    if all(v is None for v in activity_consumed_list):
        df = df.drop(columns=['ActivityConsumedBy', 'SectorConsumedBy'])
        df = df.rename(columns={'ActivityProducedBy': 'Activity',
                                'SectorProducedBy': 'Sector'})
    elif all(v is None for v in activity_produced_list):
        df = df.drop(columns=['ActivityProducedBy', 'SectorProducedBy'])
        df = df.rename(columns={'ActivityConsumedBy': 'Activity',
                                'SectorConsumedBy': 'Sector'})
    else:
        log.error('Cannot generalize dataframe')

    # drop other columns
    df = df.drop(columns=['ProducedBySectorType', 'ConsumedBySectorType'])

    return df


<<<<<<< HEAD
def allocate_by_sector(df_w_sectors, allocation_method, group_cols, **kwargs):
    """
    Create an allocation ratio for df
    :param df_w_sectors: df with column of sectors
    :param allocation_method: currently written for 'proportional' and 'proportional-flagged'
    :param group_cols: columns on which to base aggregation and disaggregation
    :return: df with FlowAmountRatio for each sector
    """

    # first determine if there is a special case with how the allocation ratios are created
    if allocation_method == 'proportional-flagged':
        # if the allocation method is flagged, subset sectors that are
        # flagged/notflagged, where nonflagged sectors have flowamountratio=1
        if kwargs != {}:
            if 'flowSubsetMapped' in kwargs:
                fsm = kwargs['flowSubsetMapped']
                flagged = fsm[fsm['disaggregate_flag'] == 1]
                #todo: change col to be generalized, not SEctorConsumedBy specific
                flagged_names = flagged['SectorConsumedBy'].tolist()

                nonflagged = fsm[fsm['disaggregate_flag'] == 0]
                nonflagged_names = nonflagged['SectorConsumedBy'].tolist()

                # subset the original df so rows of data that run through the
                # proportional allocation process are
                # sectors included in the flagged list
                df_w_sectors_nonflagged = df_w_sectors.loc[
                    (df_w_sectors[fbs_activity_fields[0]].isin(nonflagged_names)) |
                    (df_w_sectors[fbs_activity_fields[1]].isin(nonflagged_names))
                    ].reset_index(drop=True)
                df_w_sectors_nonflagged = df_w_sectors_nonflagged.assign(FlowAmountRatio=1)

                df_w_sectors = \
                    df_w_sectors.loc[(df_w_sectors[fbs_activity_fields[0]].isin(flagged_names)) |
                                     (df_w_sectors[fbs_activity_fields[1]].isin(flagged_names))
                                    ].reset_index(drop=True)
            else:
                log.error('The proportional-flagged allocation method requires a'
                          'column "disaggregate_flag" in the flow_subset_mapped df')

    # run sector aggregation fxn to determine total flowamount for each level of sector
    if len(df_w_sectors) == 0:
        allocation_df = df_w_sectors_nonflagged.copy()
    else:
        df1 = sector_aggregation(df_w_sectors, group_cols)
        # run sector disaggregation to capture one-to-one naics4/5/6 relationships
        df2 = sector_disaggregation(df1, group_cols)

        # if statements for method of allocation
        # either 'proportional' or 'proportional-flagged'
        allocation_df = []
        if allocation_method == 'proportional' or allocation_method == 'proportional-flagged':
            allocation_df = proportional_allocation_by_location(df2)
        else:
            log.error('Must create function for specified method of allocation')

        if allocation_method == 'proportional-flagged':
            # drop rows where values are not in flagged names
            allocation_df =\
                allocation_df.loc[(allocation_df[fbs_activity_fields[0]].isin(flagged_names)) |
                                  (allocation_df[fbs_activity_fields[1]].isin(flagged_names)
                                   )].reset_index(drop=True)
            # concat the flagged and nonflagged dfs
            allocation_df = \
                pd.concat([allocation_df, df_w_sectors_nonflagged],
                          ignore_index=True).sort_values(['SectorProducedBy', 'SectorConsumedBy'])

    return allocation_df


def proportional_allocation_by_location(df):
    """
    Creates a proportional allocation based on all the most
    aggregated sectors within a location
    Ensure that sectors are at 2 digit level - can run sector_aggregation()
    prior to using this function
    :param df: df, includes sector columns
    :param sectorcolumn: str, sector column by which to base allocation
    :return: df, with 'FlowAmountRatio' column
    """

    # tmp drop NoneType
    df = replace_NoneType_with_empty_cells(df)

    # find the shortest length sector

    denom_df = df.loc[(df['SectorProducedBy'].apply(lambda x: len(x) == 2)) |
                      (df['SectorConsumedBy'].apply(lambda x: len(x) == 2))]
    denom_df = denom_df.assign(Denominator=denom_df['FlowAmount'].groupby(
        denom_df['Location']).transform('sum'))
    denom_df_2 = denom_df[['Location', 'LocationSystem', 'Year', 'Denominator']].drop_duplicates()
    # merge the denominator column with fba_w_sector df
    allocation_df = df.merge(denom_df_2, how='left')
    # calculate ratio
    allocation_df.loc[:, 'FlowAmountRatio'] = allocation_df['FlowAmount'] / allocation_df[
        'Denominator']
    allocation_df = allocation_df.drop(columns=['Denominator']).reset_index()

    # add nonetypes
    allocation_df = replace_strings_with_NoneType(allocation_df)

    return allocation_df


def proportional_allocation_by_location_and_activity(df, sectorcolumn):
    """
    Creates a proportional allocation within each aggregated sector within a location
    :param df: df with sector columns
    :param sectorcolumn: str, sector column for which to create allocation ratios
    :return: df, with 'FlowAmountRatio' and 'HelperFlow' columns
    """

    # tmp replace NoneTypes with empty cells
    df = replace_NoneType_with_empty_cells(df)

    # denominator summed from highest level of sector grouped by location
    short_length = min(df[sectorcolumn].apply(lambda x: len(str(x))).unique())
    # want to create denominator based on short_length
    denom_df = df.loc[df[sectorcolumn].apply(lambda x: len(x) ==
                                                       short_length)].reset_index(drop=True)
    grouping_cols = [e for e in ['FlowName', 'Location', 'Activity',
                                 'ActivityConsumedBy', 'ActivityProducedBy']
                     if e in denom_df.columns.values.tolist()]
    denom_df.loc[:, 'Denominator'] = denom_df.groupby(grouping_cols)['HelperFlow'].transform('sum')

    # list of column headers, that if exist in df, should be aggregated using the weighted avg fxn
    possible_column_headers = ('Location', 'LocationSystem', 'Year',
                               'Activity', 'ActivityConsumedBy', 'ActivityProducedBy')
    # list of column headers that do exist in the df being aggregated
    column_headers = [e for e in possible_column_headers if e in denom_df.columns.values.tolist()]
    merge_headers = column_headers.copy()
    column_headers.append('Denominator')
    # create subset of denominator values based on Locations and Activities
    denom_df_2 = denom_df[column_headers].drop_duplicates().reset_index(drop=True)
    # merge the denominator column with fba_w_sector df
    allocation_df = df.merge(denom_df_2,
                             how='left',
                             left_on=merge_headers,
                             right_on=merge_headers)
    # calculate ratio
    allocation_df.loc[:, 'FlowAmountRatio'] = \
        allocation_df['HelperFlow'] / allocation_df['Denominator']
    # where parent NAICS are not found in the allocation dataset, make sure those
    # child NAICS are not dropped
    allocation_df['FlowAmountRatio'] = allocation_df['FlowAmountRatio'].fillna(1)
    allocation_df = allocation_df.drop(columns=['Denominator']).reset_index(drop=True)

    # fill empty cols with NoneType
    allocation_df = replace_strings_with_NoneType(allocation_df)
    # fill na values with 0
    allocation_df['HelperFlow'] = allocation_df['HelperFlow'].fillna(0)

    return allocation_df


=======
>>>>>>> 5aba2eaf
def dynamically_import_fxn(data_source_scripts_file, function_name):
    """
    Dynamically import a function and call on that function
    :param data_source_scripts_file: str, file name where function is found
    :param function_name: str, name of function to import and call on
    :return: a function
    """

    # if a file does not exist modify file name, dropping ext after last underscore
    data_source_scripts_file = find_true_file_path(datasourcescriptspath,
                                                   data_source_scripts_file,
                                                   'py')

    df = getattr(__import__(f"{'flowsa.data_source_scripts.'}{data_source_scripts_file}",
                            fromlist=function_name), function_name)
    return df


def load_fba_w_standardized_units(datasource, year, **kwargs):
    """
    Standardize how a FBA is loaded for allocation purposes when generating a FBS.
    Important to immediately convert the df units to standardized units.
    :param datasource: string, FBA source name
    :param year: int, year of data
    :param kwargs: optional parameters include flowclass, geographic_level,
           and download_if_missing
    :return: fba df with standardized units
    """
    # determine if any addtional parameters required to load a Flow-By-Activity
    # add parameters to dictionary if exist in method yaml
    fba_dict = {}
    if 'flowclass' in kwargs:
        fba_dict['flowclass'] = kwargs['flowclass']
    if 'geographic_level' in kwargs:
        fba_dict['geographic_level'] = kwargs['geographic_level']
    # load the allocation FBA
    fba = flowsa.getFlowByActivity(datasource, year, **fba_dict).reset_index(drop=True)
    # ensure df loaded correctly/has correct dtypes
    fba = clean_df(fba, flow_by_activity_fields, fba_fill_na_dict)
    # convert to standardized units
    fba = standardize_units(fba)

    return fba<|MERGE_RESOLUTION|>--- conflicted
+++ resolved
@@ -692,164 +692,6 @@
     return df
 
 
-<<<<<<< HEAD
-def allocate_by_sector(df_w_sectors, allocation_method, group_cols, **kwargs):
-    """
-    Create an allocation ratio for df
-    :param df_w_sectors: df with column of sectors
-    :param allocation_method: currently written for 'proportional' and 'proportional-flagged'
-    :param group_cols: columns on which to base aggregation and disaggregation
-    :return: df with FlowAmountRatio for each sector
-    """
-
-    # first determine if there is a special case with how the allocation ratios are created
-    if allocation_method == 'proportional-flagged':
-        # if the allocation method is flagged, subset sectors that are
-        # flagged/notflagged, where nonflagged sectors have flowamountratio=1
-        if kwargs != {}:
-            if 'flowSubsetMapped' in kwargs:
-                fsm = kwargs['flowSubsetMapped']
-                flagged = fsm[fsm['disaggregate_flag'] == 1]
-                #todo: change col to be generalized, not SEctorConsumedBy specific
-                flagged_names = flagged['SectorConsumedBy'].tolist()
-
-                nonflagged = fsm[fsm['disaggregate_flag'] == 0]
-                nonflagged_names = nonflagged['SectorConsumedBy'].tolist()
-
-                # subset the original df so rows of data that run through the
-                # proportional allocation process are
-                # sectors included in the flagged list
-                df_w_sectors_nonflagged = df_w_sectors.loc[
-                    (df_w_sectors[fbs_activity_fields[0]].isin(nonflagged_names)) |
-                    (df_w_sectors[fbs_activity_fields[1]].isin(nonflagged_names))
-                    ].reset_index(drop=True)
-                df_w_sectors_nonflagged = df_w_sectors_nonflagged.assign(FlowAmountRatio=1)
-
-                df_w_sectors = \
-                    df_w_sectors.loc[(df_w_sectors[fbs_activity_fields[0]].isin(flagged_names)) |
-                                     (df_w_sectors[fbs_activity_fields[1]].isin(flagged_names))
-                                    ].reset_index(drop=True)
-            else:
-                log.error('The proportional-flagged allocation method requires a'
-                          'column "disaggregate_flag" in the flow_subset_mapped df')
-
-    # run sector aggregation fxn to determine total flowamount for each level of sector
-    if len(df_w_sectors) == 0:
-        allocation_df = df_w_sectors_nonflagged.copy()
-    else:
-        df1 = sector_aggregation(df_w_sectors, group_cols)
-        # run sector disaggregation to capture one-to-one naics4/5/6 relationships
-        df2 = sector_disaggregation(df1, group_cols)
-
-        # if statements for method of allocation
-        # either 'proportional' or 'proportional-flagged'
-        allocation_df = []
-        if allocation_method == 'proportional' or allocation_method == 'proportional-flagged':
-            allocation_df = proportional_allocation_by_location(df2)
-        else:
-            log.error('Must create function for specified method of allocation')
-
-        if allocation_method == 'proportional-flagged':
-            # drop rows where values are not in flagged names
-            allocation_df =\
-                allocation_df.loc[(allocation_df[fbs_activity_fields[0]].isin(flagged_names)) |
-                                  (allocation_df[fbs_activity_fields[1]].isin(flagged_names)
-                                   )].reset_index(drop=True)
-            # concat the flagged and nonflagged dfs
-            allocation_df = \
-                pd.concat([allocation_df, df_w_sectors_nonflagged],
-                          ignore_index=True).sort_values(['SectorProducedBy', 'SectorConsumedBy'])
-
-    return allocation_df
-
-
-def proportional_allocation_by_location(df):
-    """
-    Creates a proportional allocation based on all the most
-    aggregated sectors within a location
-    Ensure that sectors are at 2 digit level - can run sector_aggregation()
-    prior to using this function
-    :param df: df, includes sector columns
-    :param sectorcolumn: str, sector column by which to base allocation
-    :return: df, with 'FlowAmountRatio' column
-    """
-
-    # tmp drop NoneType
-    df = replace_NoneType_with_empty_cells(df)
-
-    # find the shortest length sector
-
-    denom_df = df.loc[(df['SectorProducedBy'].apply(lambda x: len(x) == 2)) |
-                      (df['SectorConsumedBy'].apply(lambda x: len(x) == 2))]
-    denom_df = denom_df.assign(Denominator=denom_df['FlowAmount'].groupby(
-        denom_df['Location']).transform('sum'))
-    denom_df_2 = denom_df[['Location', 'LocationSystem', 'Year', 'Denominator']].drop_duplicates()
-    # merge the denominator column with fba_w_sector df
-    allocation_df = df.merge(denom_df_2, how='left')
-    # calculate ratio
-    allocation_df.loc[:, 'FlowAmountRatio'] = allocation_df['FlowAmount'] / allocation_df[
-        'Denominator']
-    allocation_df = allocation_df.drop(columns=['Denominator']).reset_index()
-
-    # add nonetypes
-    allocation_df = replace_strings_with_NoneType(allocation_df)
-
-    return allocation_df
-
-
-def proportional_allocation_by_location_and_activity(df, sectorcolumn):
-    """
-    Creates a proportional allocation within each aggregated sector within a location
-    :param df: df with sector columns
-    :param sectorcolumn: str, sector column for which to create allocation ratios
-    :return: df, with 'FlowAmountRatio' and 'HelperFlow' columns
-    """
-
-    # tmp replace NoneTypes with empty cells
-    df = replace_NoneType_with_empty_cells(df)
-
-    # denominator summed from highest level of sector grouped by location
-    short_length = min(df[sectorcolumn].apply(lambda x: len(str(x))).unique())
-    # want to create denominator based on short_length
-    denom_df = df.loc[df[sectorcolumn].apply(lambda x: len(x) ==
-                                                       short_length)].reset_index(drop=True)
-    grouping_cols = [e for e in ['FlowName', 'Location', 'Activity',
-                                 'ActivityConsumedBy', 'ActivityProducedBy']
-                     if e in denom_df.columns.values.tolist()]
-    denom_df.loc[:, 'Denominator'] = denom_df.groupby(grouping_cols)['HelperFlow'].transform('sum')
-
-    # list of column headers, that if exist in df, should be aggregated using the weighted avg fxn
-    possible_column_headers = ('Location', 'LocationSystem', 'Year',
-                               'Activity', 'ActivityConsumedBy', 'ActivityProducedBy')
-    # list of column headers that do exist in the df being aggregated
-    column_headers = [e for e in possible_column_headers if e in denom_df.columns.values.tolist()]
-    merge_headers = column_headers.copy()
-    column_headers.append('Denominator')
-    # create subset of denominator values based on Locations and Activities
-    denom_df_2 = denom_df[column_headers].drop_duplicates().reset_index(drop=True)
-    # merge the denominator column with fba_w_sector df
-    allocation_df = df.merge(denom_df_2,
-                             how='left',
-                             left_on=merge_headers,
-                             right_on=merge_headers)
-    # calculate ratio
-    allocation_df.loc[:, 'FlowAmountRatio'] = \
-        allocation_df['HelperFlow'] / allocation_df['Denominator']
-    # where parent NAICS are not found in the allocation dataset, make sure those
-    # child NAICS are not dropped
-    allocation_df['FlowAmountRatio'] = allocation_df['FlowAmountRatio'].fillna(1)
-    allocation_df = allocation_df.drop(columns=['Denominator']).reset_index(drop=True)
-
-    # fill empty cols with NoneType
-    allocation_df = replace_strings_with_NoneType(allocation_df)
-    # fill na values with 0
-    allocation_df['HelperFlow'] = allocation_df['HelperFlow'].fillna(0)
-
-    return allocation_df
-
-
-=======
->>>>>>> 5aba2eaf
 def dynamically_import_fxn(data_source_scripts_file, function_name):
     """
     Dynamically import a function and call on that function
