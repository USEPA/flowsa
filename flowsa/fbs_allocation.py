--- conflicted
+++ resolved
@@ -7,16 +7,12 @@
 
 import numpy as np
 import pandas as pd
-<<<<<<< HEAD
 from flowsa.common import activity_fields, US_FIPS, \
+from flowsa.common import load_yaml_dict, US_FIPS, \
     fba_activity_fields, fbs_activity_fields, fba_mapped_wsec_default_grouping_fields, \
     fba_wsec_default_grouping_fields, check_activities_sector_like
-=======
-from flowsa.common import load_yaml_dict, US_FIPS, \
-    fba_activity_fields, fbs_activity_fields, fba_mapped_wsec_default_grouping_fields, \
     fba_wsec_default_grouping_fields
 from flowsa.schema import activity_fields
->>>>>>> 33a18f4a
 from flowsa.settings import log
 from flowsa.validation import check_allocation_ratios, \
     check_if_location_systems_match
@@ -41,11 +37,7 @@
     """
     log.info('Directly assigning activities to sectors')
     # for each activity, if activities are not sector like, check that there is no data loss
-<<<<<<< HEAD
     if check_activities_sector_like(k) is False:
-=======
-    if load_yaml_dict('source_catalog')[k]['sector-like_activities'] is False:
->>>>>>> 33a18f4a
         activity_list = []
         n_allocated = []
         for n in names:
