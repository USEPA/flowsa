--- conflicted
+++ resolved
@@ -9,16 +9,14 @@
 - Depends on rpy2 and tzlocal as well as having R installed and useeior installed.
 
 """
-
-<<<<<<< HEAD
-import os
 import pandas as pd
 import numpy as np
-=======
->>>>>>> 4e19ff96
+import os
 import rpy2.robjects.packages as packages
 from rpy2.robjects import pandas2ri
-from flowsa.settings import datapath
+from flowsa.settings import datapath, crosswalkpath, log
+from flowsa.flowbyfunctions import replace_NoneType_with_empty_cells
+from flowsa.dataclean import replace_strings_with_NoneType
 
 
 def import_useeior_mastercrosswalk():
@@ -33,7 +31,6 @@
     cw = packages.data(useeior).fetch('MasterCrosswalk2012')['MasterCrosswalk2012']
 
     # save as csv
-<<<<<<< HEAD
     cw.to_csv(datapath + "NAICS_to_BEA_Crosswalk.csv", index=False)
 
 
@@ -116,7 +113,7 @@
     df.columns = df_load.loc[1, ]
 
     # df subset columns
-    naics_02_to_07_cw = df[['2002 NAICS Code','2007 NAICS Code']].rename(
+    naics_02_to_07_cw = df[['2002 NAICS Code', '2007 NAICS Code']].rename(
         columns={'2002 NAICS Code': 'NAICS_2002_Code', '2007 NAICS Code': 'NAICS_2007_Code'})
     # ensure datatype is string
     naics_02_to_07_cw = naics_02_to_07_cw.astype(str)
@@ -190,7 +187,7 @@
     missing_naics_df = missing_naics_df.reset_index(drop=True)
 
     # add missing naics to master naics crosswalk
-    total_naics= naics.append(missing_naics_df, ignore_index=True)
+    total_naics = naics.append(missing_naics_df, ignore_index=True)
 
     # sort df
     total_naics = total_naics.sort_values(['NAICS_2012_Code', 'NAICS_2007_Code']).drop_duplicates()
@@ -214,7 +211,4 @@
                          'NAICS_2012_Code', 'NAICS_2017_Code']]
 
     # save as csv
-    naics_cw.to_csv(datapath + "NAICS_Crosswalk.csv", index=False)
-=======
-    cw.to_csv(datapath + "NAICS_to_BEA_Crosswalk.csv", index=False)
->>>>>>> 4e19ff96
+    naics_cw.to_csv(datapath + "NAICS_Crosswalk.csv", index=False)