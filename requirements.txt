git+git://github.com/USEPA/Federal-LCA-Commons-Elementary-Flow-List@v1.0.8#egg=fedelemflowlist
git+git://github.com/USEPA/esupy@v0.1.7#egg=esupy
<<<<<<< HEAD
git+git://github.com/USEPA/standardizedinventories@v0.9.8#egg=StEWI
git+git://github.com/USEPA/ElectricityLCI@v1.0.1#egg=ElectricityLCI
pandas>=1.1.0                  # Powerful data structures for data analysis, time series, and statistics.
=======
git+git://github.com/USEPA/standardizedinventories@v0.10.0#egg=StEWI
pandas>=1.3.2                  # Powerful data structures for data analysis, time series, and statistics.
>>>>>>> c26b865e
pip>=9                         # The PyPA recommended tool for installing Python packages.
setuptools>=41                 # Fully-featured library designed to facilitate packaging Python projects.
pyyaml>=5.3                    # Yaml for python
requests >=2.22.0              # Web service calls
appdirs >= 1.4.3               # Storing user data
pycountry >= 19.8.18           # ISO country codes
xlrd >= 2.0.1                 # Extract data from xls files
openpyxl >= 3.0.7              # Extract data from xlsm files
requests_ftp == 0.3.1          # Requests implementation for FTP
tabula-py >= 2.1.1             # PDF reader
numpy>=1.20.1                  # Library used for arrays
bibtexparser>=1.2.0            # Generates bibtex<|MERGE_RESOLUTION|>--- conflicted
+++ resolved
@@ -1,13 +1,8 @@
 git+git://github.com/USEPA/Federal-LCA-Commons-Elementary-Flow-List@v1.0.8#egg=fedelemflowlist
 git+git://github.com/USEPA/esupy@v0.1.7#egg=esupy
-<<<<<<< HEAD
-git+git://github.com/USEPA/standardizedinventories@v0.9.8#egg=StEWI
+git+git://github.com/USEPA/standardizedinventories@v0.10.0#egg=StEWI
 git+git://github.com/USEPA/ElectricityLCI@v1.0.1#egg=ElectricityLCI
-pandas>=1.1.0                  # Powerful data structures for data analysis, time series, and statistics.
-=======
-git+git://github.com/USEPA/standardizedinventories@v0.10.0#egg=StEWI
 pandas>=1.3.2                  # Powerful data structures for data analysis, time series, and statistics.
->>>>>>> c26b865e
 pip>=9                         # The PyPA recommended tool for installing Python packages.
 setuptools>=41                 # Fully-featured library designed to facilitate packaging Python projects.
 pyyaml>=5.3                    # Yaml for python
